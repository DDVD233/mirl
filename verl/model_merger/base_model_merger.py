# Copyright 2024 Bytedance Ltd. and/or its affiliates
#
# Licensed under the Apache License, Version 2.0 (the "License");
# you may not use this file except in compliance with the License.
# You may obtain a copy of the License at
#
#     http://www.apache.org/licenses/LICENSE-2.0
#
# Unless required by applicable law or agreed to in writing, software
# distributed under the License is distributed on an "AS IS" BASIS,
# WITHOUT WARRANTIES OR CONDITIONS OF ANY KIND, either express or implied.
# See the License for the specific language governing permissions and
# limitations under the License.

import argparse
import os
from abc import ABC, abstractmethod
from dataclasses import dataclass, field
from typing import Optional

import torch
from accelerate import init_empty_weights
from transformers import (
    AutoConfig,
    AutoModelForCausalLM,
    AutoModelForTokenClassification,
    AutoModelForVision2Seq,
    GenerationConfig,
)

from verl.utils import hf_processor, hf_tokenizer


def parse_args():
    parser = argparse.ArgumentParser(description="verl model merger")
    subparsers = parser.add_subparsers(dest="operation", required=True, help="Specify 'merge' or 'test' operation.")

    base_op_parser = argparse.ArgumentParser(add_help=False)
    base_op_parser.add_argument(
        "--backend", type=str, required=True, choices=["fsdp", "megatron"], help="The backend of the model"
    )
    base_op_parser.add_argument("--local_dir", type=str, default=None, help="Path to the saved model checkpoints.")
    base_op_parser.add_argument(
        "--tie-word-embedding",
        action="store_true",
        help="Whether to tie word embedding weights (currently only Megatron supported)",
    )
    base_op_parser.add_argument("--trust-remote-code", action="store_true", help="Whether to trust remote code")
    base_op_parser.add_argument(
        "--is-value-model",
        action="store_true",
        help="Whether the model is a value model (currently only Megatron supported)",
    )
    base_op_parser.add_argument(
        "--use_cpu_initialization",
        action="store_true",
        help="Whether to use CPU initialization for the model. This is useful for large models that cannot "
        "fit into GPU memory during initialization.",
    )

    merge_parser = subparsers.add_parser("merge", parents=[base_op_parser], help="Merge model checkpoints and save.")
    merge_parser.add_argument(
        "--target_dir", default="tmp", type=str, help="Directory to save the merged huggingface model"
    )
    merge_parser.add_argument(
        "--hf_upload_path", default=None, type=str, help="Hugging Face repository ID to upload the model"
    )
    merge_parser.add_argument(
        "--private", action="store_true", help="Whether to upload the model to a private Hugging Face repository"
    )

    test_parser = subparsers.add_parser(
        "test", parents=[base_op_parser], help="Test merged model against a reference Hugging Face model"
    )
    test_parser.add_argument(
        "--test_hf_dir", type=str, required=True, help="Path to the reference Hugging Face model directory for testing"
    )

    args = parser.parse_args()
    return args


@dataclass
class ModelMergerConfig:
    """Configuration for model merger operations.

    Args:
        operation (str): Operation type - 'merge' or 'test'.
        backend (str): Backend type for the model ('fsdp' or 'megatron').
        target_dir (Optional[str]): Directory to save the merged huggingface model. Defaults to "tmp".
        hf_upload_path (Optional[str]): Hugging Face repository ID to upload the model. Defaults to None.
        private (bool): Whether to upload the model to a private Hugging Face repository. Defaults to False.
        test_hf_dir (Optional[str]): Path to the reference Hugging Face model directory for testing. Defaults to None.
        tie_word_embedding (bool): Whether to tie word embedding weights (currently only Megatron
            supported). Defaults to False.
        trust_remote_code (bool): Whether to trust remote code. Defaults to False.
        is_value_model (bool): Whether the model is a value model (currently only Megatron
            supported). Defaults to False.
        local_dir (Optional[str]): Path to the saved model checkpoints. Defaults to None.
        hf_model_config_path (Optional[str]): Path to HuggingFace model configuration files. Defaults to None.
        hf_upload (bool): Whether to upload to HuggingFace (computed automatically). Not for initialization.
        use_cpu_initialization (bool): Whether to use CPU initialization for large models. Defaults to False.
    """

    operation: str  # 'merge' or 'test'
    backend: str
    target_dir: Optional[str] = "tmp"
    hf_upload_path: Optional[str] = None
    private: bool = False
    test_hf_dir: Optional[str] = None
    tie_word_embedding: bool = False
    trust_remote_code: bool = False
    is_value_model: bool = False
    local_dir: Optional[str] = None
    hf_model_config_path: Optional[str] = None
    hf_upload: bool = field(init=False)
    use_cpu_initialization: bool = False

    def __post_init__(self):
        self.hf_upload = self.operation == "merge" and bool(self.hf_upload_path)
        if self.operation == "test":
            self.target_dir = None
            self.hf_upload_path = None
            self.private = False


def generate_config_from_args(args: argparse.Namespace) -> ModelMergerConfig:
    common_config_args = {
        "operation": args.operation,
        "backend": args.backend,
        "tie_word_embedding": args.tie_word_embedding,
        "trust_remote_code": args.trust_remote_code,
        "is_value_model": args.is_value_model,
        "local_dir": args.local_dir,
        "hf_model_config_path": os.path.join(args.local_dir, "huggingface"),
        "use_cpu_initialization": args.use_cpu_initialization,
    }

    if args.operation == "merge":
        config = ModelMergerConfig(
            **common_config_args,
            target_dir=args.target_dir,
            hf_upload_path=args.hf_upload_path,
            private=args.private,
            test_hf_dir=None,
        )
        os.makedirs(config.target_dir, exist_ok=True)
    elif args.operation == "test":
        config = ModelMergerConfig(
            **common_config_args,
            test_hf_dir=args.test_hf_dir,
            # the following args are not used by test operation
            target_dir=None,
            hf_upload_path=None,
            private=False,
        )
    else:
        raise NotImplementedError(f"Unknown operation: {args.operation}")
    return config


class BaseModelMerger(ABC):
    """
    Abstract base class for merging distributed model checkpoints into HuggingFace format.

    This class provides common functionality for converting model checkpoints from different
    distributed training backends (FSDP, Megatron) into standard HuggingFace format that
    can be easily loaded and used for inference or further training.

    The merger supports two main operations:
    - merge: Convert and save checkpoints to HuggingFace format
    - test: Validate merged checkpoints against a reference model

    Args:
        config (ModelMergerConfig): Configuration object containing paths, backend type,
            and operation parameters.

    Attributes:
        config (ModelMergerConfig): The configuration object passed during initialization.
        hf_model_config_path (str): Path to the HuggingFace model configuration files.
        model_config (PretrainedConfig): Loaded HuggingFace model configuration.
    """

    def __init__(self, config: ModelMergerConfig):
        self.config = config
        self.hf_model_config_path = config.hf_model_config_path
        self.model_config = AutoConfig.from_pretrained(
            self.hf_model_config_path, trust_remote_code=self.config.trust_remote_code
        )

    def get_transformers_auto_model_class(self):
<<<<<<< HEAD
        if "ForTokenClassification" in self.model_config.architectures[0]:
            return AutoModelForTokenClassification
        elif "Qwen2.5-Omni" in self.hf_model_config_path:
            from transformers import Qwen2_5OmniThinkerForConditionalGeneration
            return Qwen2_5OmniThinkerForConditionalGeneration
        elif "ForCausalLM" in self.model_config.architectures[0]:
            return AutoModelForCausalLM
        elif "ForConditionalGeneration" in self.model_config.architectures[0]:
            return AutoModelForVision2Seq

        raise NotImplementedError(f"Unknown architecture {self.model_config.architectures}")
=======
        has_remote_code = hasattr(self.model_config, "auto_map") and any(
            self.model_config.architectures[0] in val for val in self.model_config.auto_map.values()
        )
        if has_remote_code:
            auto_class = next(
                k for k, v in self.model_config.auto_map.items() if self.model_config.architectures[0] in v
            )
            match auto_class:
                case "AutoModelForCausalLM":
                    return AutoModelForCausalLM
                case "AutoModelForTokenClassification":
                    return AutoModelForTokenClassification
                case "AutoModelForVision2Seq":
                    return AutoModelForVision2Seq
                case _:
                    raise NotImplementedError(f"Unknown auto class {auto_class}")
        else:
            if "ForTokenClassification" in self.model_config.architectures[0]:
                return AutoModelForTokenClassification
            elif "ForCausalLM" in self.model_config.architectures[0]:
                return AutoModelForCausalLM
            elif "ForConditionalGeneration" in self.model_config.architectures[0]:
                return AutoModelForVision2Seq

            raise NotImplementedError(f"Unknown architecture {self.model_config.architectures}")
>>>>>>> 16860b93

    def patch_model_generation_config(self, model):
        """
        The generation_config created from model config may be different to the pretrained model,
        this may lead to error when generating: https://github.com/volcengine/verl/issues/1246

        This function patch the generation_config created from model config to the pretrained model.
        """
        if model.can_generate():
            try:
                model.generation_config = GenerationConfig.from_pretrained(self.hf_model_config_path)
            except OSError:
                print(
                    f"Warning: Generation config file not found in {self.hf_model_config_path}, using a "
                    f"generation config created from the model config."
                )
        return model

    def save_lora_adapter(self, state_dict: dict[str, torch.Tensor]):
        """
        Save lora adapter to safetensors.

        Returns:
            lora_path: str, the path to the lora adapter. None if no lora adapter found.

        Note:
            This function change the 'state_dict' in place.
        """
        lora_params_names = [name for name in state_dict.keys() if "lora_" in name]

        if len(lora_params_names) == 0:
            return None

        import json
        from typing import OrderedDict

        import peft
        from safetensors.torch import save_file

        lora_params = OrderedDict()
        target_modules = set()
        lora_key = None

        for name in lora_params_names:
            lora_key = name.replace(".default.weight", ".weight")
            target_modules.add(lora_key.split(".")[-3])
            lora_params[lora_key] = state_dict.pop(name)

        lora_rank = min(lora_params[lora_key].shape[0], lora_params[lora_key].shape[1])
        peft_dict = {
            "r": lora_rank,
            "lora_alpha": 0,  # lora_alpha is not set. An error should be raised to inform the user to set it manually.
            "target_modules": list(target_modules),
        }
        peft_config = peft.LoraConfig(**peft_dict).to_dict()
        peft_config["task_type"] = peft_config["task_type"].value if peft_config["task_type"] else None
        peft_config["peft_type"] = peft_config["peft_type"].value if peft_config["peft_type"] else None
        peft_config["target_modules"] = list(peft_config["target_modules"])

        lora_path = os.path.join(self.config.target_dir, "lora_adapter")
        os.makedirs(lora_path, exist_ok=True)
        with open(os.path.join(lora_path, "adapter_config.json"), "w", encoding="utf-8") as f:
            json.dump(peft_config, f, ensure_ascii=False, indent=4)
        save_file(lora_params, os.path.join(lora_path, "adapter_model.safetensors"))

        for name in list(state_dict.keys()):
            key = (
                name.replace("base_model.model.", "")
                .replace(".base_layer.weight", ".weight")
                .replace(".base_layer.bias", ".bias")
            )
            state_dict[key] = state_dict.pop(name)

        return lora_path

    def save_hf_model_and_tokenizer(self, state_dict: dict[str, torch.Tensor]):
        auto_model_class = self.get_transformers_auto_model_class()
        with init_empty_weights():
            model = auto_model_class.from_config(
                self.model_config, torch_dtype=torch.bfloat16, trust_remote_code=self.config.trust_remote_code
            )
        model.to_empty(device="cpu")
        model = self.patch_model_generation_config(model)

        lora_path = self.save_lora_adapter(state_dict)
        if lora_path:
            print(f"Saving lora adapter to {lora_path}")

        print(f"Saving model to {self.config.target_dir}")
        model.save_pretrained(self.config.target_dir, state_dict=state_dict)
        del state_dict
        del model

        processor = hf_processor(self.hf_model_config_path, trust_remote_code=self.config.trust_remote_code)
        tokenizer = hf_tokenizer(self.hf_model_config_path, trust_remote_code=self.config.trust_remote_code)
        if processor is not None:
            print(f"Saving processor to {self.config.target_dir}")
            processor.save_pretrained(self.config.target_dir)
        if tokenizer is not None:
            print(f"Saving tokenizer to {self.config.target_dir}")
            tokenizer.save_pretrained(self.config.target_dir)

    def upload_to_huggingface(self):
        import requests
        from huggingface_hub import HfApi
        from huggingface_hub.utils import HfHubHTTPError, RepositoryNotFoundError

        api = HfApi()
        try:
            # Attempt to create repository
            api.create_repo(repo_id=self.config.hf_upload_path, private=self.config.private, exist_ok=True)
        except HfHubHTTPError as e:
            # Handle authentication/API errors
            if e.response.status_code == 401:
                raise PermissionError(
                    "Hugging Face authentication failed. Verify your token is valid and has write permissions."
                ) from e
            elif e.response.status_code == 404:
                raise RepositoryNotFoundError(f"Repository path not found: {self.config.hf_upload_path}") from e
            else:
                raise ConnectionError(f"Failed to create repository ({e.response.status_code}): {e}") from e
        except requests.exceptions.ConnectionError as e:
            raise ConnectionError("Network connection failed. Check your internet connection.") from e

        try:
            # Attempt folder upload
            api.upload_folder(folder_path=self.config.target_dir, repo_id=self.config.hf_upload_path, repo_type="model")
        except HfHubHTTPError as e:
            if e.response.status_code == 401:
                raise PermissionError("Authentication failed during upload. Token may have expired.") from e
            else:
                raise RuntimeError(f"Upload failed ({e.response.status_code}): {e}") from e
        except requests.exceptions.ConnectionError as e:
            raise ConnectionError("Network interruption during upload. Try again with stable connection.") from e
        except OSError as e:
            raise FileNotFoundError(f"Local folder error: {self.config.target_dir} - {str(e)}") from e
        except Exception as e:
            raise RuntimeError(f"Unexpected error during upload: {str(e)}") from e

    @abstractmethod
    def merge_and_save(self):
        raise NotImplementedError("Subclasses should implement this method")

    @abstractmethod
    def cleanup(self):
        raise NotImplementedError("Subclasses should implement this method to clean up resources if needed")<|MERGE_RESOLUTION|>--- conflicted
+++ resolved
@@ -188,20 +188,7 @@
             self.hf_model_config_path, trust_remote_code=self.config.trust_remote_code
         )
 
-    def get_transformers_auto_model_class(self):
-<<<<<<< HEAD
-        if "ForTokenClassification" in self.model_config.architectures[0]:
-            return AutoModelForTokenClassification
-        elif "Qwen2.5-Omni" in self.hf_model_config_path:
-            from transformers import Qwen2_5OmniThinkerForConditionalGeneration
-            return Qwen2_5OmniThinkerForConditionalGeneration
-        elif "ForCausalLM" in self.model_config.architectures[0]:
-            return AutoModelForCausalLM
-        elif "ForConditionalGeneration" in self.model_config.architectures[0]:
-            return AutoModelForVision2Seq
-
-        raise NotImplementedError(f"Unknown architecture {self.model_config.architectures}")
-=======
+    def get_transformers_auto_model_class(self): 
         has_remote_code = hasattr(self.model_config, "auto_map") and any(
             self.model_config.architectures[0] in val for val in self.model_config.auto_map.values()
         )
@@ -221,13 +208,15 @@
         else:
             if "ForTokenClassification" in self.model_config.architectures[0]:
                 return AutoModelForTokenClassification
+            elif "Qwen2.5-Omni" in self.hf_model_config_path:
+                from transformers import Qwen2_5OmniThinkerForConditionalGeneration
+                return Qwen2_5OmniThinkerForConditionalGeneration
             elif "ForCausalLM" in self.model_config.architectures[0]:
                 return AutoModelForCausalLM
             elif "ForConditionalGeneration" in self.model_config.architectures[0]:
                 return AutoModelForVision2Seq
 
             raise NotImplementedError(f"Unknown architecture {self.model_config.architectures}")
->>>>>>> 16860b93
 
     def patch_model_generation_config(self, model):
         """
