--- conflicted
+++ resolved
@@ -59,13 +59,6 @@
         # Set environment variables in the runtime environment to control tokenizer parallelism,
         # NCCL debug level, VLLM logging level, and allow runtime LoRA updating
         # `num_cpus` specifies the number of CPU cores Ray can use, obtained from the configuration
-<<<<<<< HEAD
-        ray.init(
-            runtime_env=get_ppo_ray_runtime_env(),
-            num_cpus=config.ray_init.num_cpus,
-            dashboard_host="0.0.0.0",
-        )
-=======
         default_runtime_env = get_ppo_ray_runtime_env()
         ray_init_kwargs = config.ray_kwargs.get("ray_init", {})
         runtime_env_kwargs = ray_init_kwargs.get("runtime_env", {})
@@ -73,7 +66,6 @@
         ray_init_kwargs = OmegaConf.create({**ray_init_kwargs, "runtime_env": runtime_env})
         print(f"ray init kwargs: {ray_init_kwargs}")
         ray.init(**OmegaConf.to_container(ray_init_kwargs))
->>>>>>> 16860b93
 
     # Create a remote instance of the TaskRunner class, and
     # Execute the `run` method of the TaskRunner instance remotely and wait for it to complete
