# Copyright 2024 Bytedance Ltd. and/or its affiliates
# Copyright 2023-2024 SGLang Team
# Copyright 2025 ModelBest Inc. and/or its affiliates
#
# Licensed under the Apache License, Version 2.0 (the "License");
# you may not use this file except in compliance with the License.
# You may obtain a copy of the License at
#
#     http://www.apache.org/licenses/LICENSE-2.0
#
# Unless required by applicable law or agreed to in writing, software
# distributed under the License is distributed on an "AS IS" BASIS,
# WITHOUT WARRANTIES OR CONDITIONS OF ANY KIND, either express or implied.
# See the License for the specific language governing permissions and
# limitations under the License.
"""
PPO Trainer with Ray-based single controller.
This trainer supports model-agonistic model initialization with huggingface
"""

import json
import logging
import os
import uuid
from collections import defaultdict
from copy import deepcopy
from dataclasses import dataclass, field
from pprint import pprint
from typing import Optional, Dict

import numpy as np
import ray
import torch
import ujson
import wandb
from omegaconf import OmegaConf, open_dict
from torch.utils.data import Dataset, Sampler, BatchSampler, SequentialSampler
from torchdata.stateful_dataloader import StatefulDataLoader
from tqdm import tqdm

from verl import DataProto
from verl.experimental.dataset.sampler import AbstractCurriculumSampler
from verl.protocol import pad_dataproto_to_divisor, unpad_dataproto
from verl.single_controller.ray import RayClassWithInitArgs, RayResourcePool, RayWorkerGroup
from verl.single_controller.ray.base import create_colocated_worker_cls
from verl.trainer.config import AlgoConfig
from verl.trainer.ppo import core_algos
from verl.trainer.ppo.core_algos import AdvantageEstimator, agg_loss
from verl.trainer.ppo.metric_utils import (
    compute_data_metrics,
    compute_throughout_metrics,
    compute_timing_metrics,
    process_validation_metrics,
)
from verl.trainer.ppo.reward import compute_reward, compute_reward_async
from verl.trainer.ppo.utils import Role, WorkerType, need_critic, need_reference_policy, need_reward_model
from verl.utils.checkpoint.checkpoint_manager import find_latest_ckpt_path, should_save_ckpt_esi
from verl.utils.config import omega_conf_to_dataclass
from verl.utils.debug import marked_timer
from verl.utils.metric import reduce_metrics
from verl.utils.rollout_skip import RolloutSkip
from verl.utils.seqlen_balancing import get_seqlen_balanced_partitions, log_seqlen_unbalance
from verl.utils.torch_functional import masked_mean
from verl.utils.tracking import ValidationGenerationsLogger
from examples.reward_function.evaluation import compute_metrics_by_data_source
<<<<<<< HEAD

WorkerType = type[Worker]

debug_file = "/home/keaneong/human-behavior/verl/examples/grpo_trainer/debug_log.txt"

class Role(Enum):
    """
    To create more roles dynamically, you can subclass Role and add new members
    """

    Actor = 0
    Rollout = 1
    ActorRollout = 2
    Critic = 3
    RefPolicy = 4
    RewardModel = 5
    ActorRolloutRef = 6
=======
>>>>>>> 16860b93


@dataclass
class ResourcePoolManager:
    """
    Define a resource pool specification. Resource pool will be initialized first.
    """

    resource_pool_spec: dict[str, list[int]]
    mapping: dict[Role, str]
    resource_pool_dict: dict[str, RayResourcePool] = field(default_factory=dict)

    def create_resource_pool(self):
        """Create Ray resource pools for distributed training.

        Initializes resource pools based on the resource pool specification,
        with each pool managing GPU resources across multiple nodes.
        For FSDP backend, uses max_colocate_count=1 to merge WorkerGroups.
        For Megatron backend, uses max_colocate_count>1 for different models.
        """
        for resource_pool_name, process_on_nodes in self.resource_pool_spec.items():
            # max_colocate_count means the number of WorkerGroups (i.e. processes) in each RayResourcePool
            # For FSDP backend, we recommend using max_colocate_count=1 that merge all WorkerGroups into one.
            # For Megatron backend, we recommend using max_colocate_count>1
            # that can utilize different WorkerGroup for differnt models
            resource_pool = RayResourcePool(
                process_on_nodes=process_on_nodes, use_gpu=True, max_colocate_count=1, name_prefix=resource_pool_name
            )
            self.resource_pool_dict[resource_pool_name] = resource_pool

        self._check_resource_available()

    def get_resource_pool(self, role: Role) -> RayResourcePool:
        """Get the resource pool of the worker_cls"""
        return self.resource_pool_dict[self.mapping[role]]

    def get_n_gpus(self) -> int:
        """Get the number of gpus in this cluster."""
        return sum([n_gpus for process_on_nodes in self.resource_pool_spec.values() for n_gpus in process_on_nodes])

    def _check_resource_available(self):
        """Check if the resource pool can be satisfied in this ray cluster."""
        node_available_resources = ray._private.state.available_resources_per_node()
        node_available_gpus = {
            node: node_info.get("GPU", 0) if "GPU" in node_info else node_info.get("NPU", 0)
            for node, node_info in node_available_resources.items()
        }

        # check total required gpus can be satisfied
        total_available_gpus = sum(node_available_gpus.values())
        total_required_gpus = sum(
            [n_gpus for process_on_nodes in self.resource_pool_spec.values() for n_gpus in process_on_nodes]
        )
        if total_available_gpus < total_required_gpus:
            raise ValueError(
                f"Total available GPUs {total_available_gpus} is less than total desired GPUs {total_required_gpus}"
            )

        # check each resource pool can be satisfied, O(#resource_pools * #nodes)
        for resource_pool_name, process_on_nodes in self.resource_pool_spec.items():
            num_gpus, num_nodes = process_on_nodes[0], len(process_on_nodes)
            for node, available_gpus in node_available_gpus.items():
                if available_gpus >= num_gpus:
                    node_available_gpus[node] -= num_gpus
                    num_nodes -= 1
                    if num_nodes == 0:
                        break
            if num_nodes > 0:
                raise ValueError(
                    f"Resource pool {resource_pool_name}: {num_gpus}*{num_nodes}"
                    + "cannot be satisfied in this ray cluster"
                )


def apply_kl_penalty(data: DataProto, kl_ctrl: core_algos.AdaptiveKLController, kl_penalty="kl"):
    """Apply KL penalty to the token-level rewards.

    This function computes the KL divergence between the reference policy and current policy,
    then applies a penalty to the token-level rewards based on this divergence.

    Args:
        data (DataProto): The data containing batched model outputs and inputs.
        kl_ctrl (core_algos.AdaptiveKLController): Controller for adaptive KL penalty.
        kl_penalty (str, optional): Type of KL penalty to apply. Defaults to "kl".

    Returns:
        tuple: A tuple containing:
            - The updated data with token-level rewards adjusted by KL penalty
            - A dictionary of metrics related to the KL penalty
    """
    response_mask = data.batch["response_mask"]
    token_level_scores = data.batch["token_level_scores"]
    batch_size = data.batch.batch_size[0]

    # compute kl between ref_policy and current policy
    # When apply_kl_penalty, algorithm.use_kl_in_reward=True, so the reference model has been enabled.
    kld = core_algos.kl_penalty(
        data.batch["old_log_probs"], data.batch["ref_log_prob"], kl_penalty=kl_penalty
    )  # (batch_size, response_length)
    kld = kld * response_mask
    beta = kl_ctrl.value

    token_level_rewards = token_level_scores - beta * kld

    current_kl = masked_mean(kld, mask=response_mask, axis=-1)  # average over sequence
    current_kl = torch.mean(current_kl, dim=0).item()

    # according to https://github.com/huggingface/trl/blob/951ca1841f29114b969b57b26c7d3e80a39f75a0/trl/trainer/ppo_trainer.py#L837
    kl_ctrl.update(current_kl=current_kl, n_steps=batch_size)
    data.batch["token_level_rewards"] = token_level_rewards

    metrics = {"actor/reward_kl_penalty": current_kl, "actor/reward_kl_penalty_coeff": beta}

    return data, metrics


def compute_response_mask(data: DataProto):
    """Compute the attention mask for the response part of the sequence.

    This function extracts the portion of the attention mask that corresponds to the model's response,
    which is used for masking computations that should only apply to response tokens.

    Args:
        data (DataProto): The data containing batched model outputs and inputs.

    Returns:
        torch.Tensor: The attention mask for the response tokens.
    """
    responses = data.batch["responses"]
    response_length = responses.size(1)
    attention_mask = data.batch["attention_mask"]
    return attention_mask[:, -response_length:]


def compute_advantage(
    data: DataProto,
    adv_estimator: AdvantageEstimator,
    gamma: float = 1.0,
    lam: float = 1.0,
    num_repeat: int = 1,
    norm_adv_by_std_in_grpo: bool = True,
    config: Optional[AlgoConfig] = None,
) -> DataProto:
    """Compute advantage estimates for policy optimization.

    This function computes advantage estimates using various estimators like GAE, GRPO, REINFORCE++, etc.
    The advantage estimates are used to guide policy optimization in RL algorithms.

    Args:
        data (DataProto): The data containing batched model outputs and inputs.
        adv_estimator (AdvantageEstimator): The advantage estimator to use (e.g., GAE, GRPO, REINFORCE++).
        gamma (float, optional): Discount factor for future rewards. Defaults to 1.0.
        lam (float, optional): Lambda parameter for GAE. Defaults to 1.0.
        num_repeat (int, optional): Number of times to repeat the computation. Defaults to 1.
        norm_adv_by_std_in_grpo (bool, optional): Whether to normalize advantages by standard deviation in
            GRPO. Defaults to True.
        config (dict, optional): Configuration dictionary for algorithm settings. Defaults to None.

    Returns:
        DataProto: The updated data with computed advantages and returns.
    """
    # Back-compatible with trainers that do not compute response mask in fit
    if "response_mask" not in data.batch.keys():
        data.batch["response_mask"] = compute_response_mask(data)
    # prepare response group
    if adv_estimator == AdvantageEstimator.GAE:
        # Compute advantages and returns using Generalized Advantage Estimation (GAE)
        advantages, returns = core_algos.compute_gae_advantage_return(
            token_level_rewards=data.batch["token_level_rewards"],
            values=data.batch["values"],
            response_mask=data.batch["response_mask"],
            gamma=gamma,
            lam=lam,
        )
        data.batch["advantages"] = advantages
        data.batch["returns"] = returns
        if config.get("use_pf_ppo", False):
            data = core_algos.compute_pf_ppo_reweight_data(
                data,
                config.pf_ppo.get("reweight_method"),
                config.pf_ppo.get("weight_pow"),
            )
    elif adv_estimator == AdvantageEstimator.GRPO:
        # Initialize the mask for GRPO calculation
        grpo_calculation_mask = data.batch["response_mask"]
        # Call compute_grpo_outcome_advantage with parameters matching its definition
        advantages, returns = core_algos.compute_grpo_outcome_advantage(
            token_level_rewards=data.batch["token_level_rewards"],
            response_mask=grpo_calculation_mask,
            index=data.non_tensor_batch["uid"],
            norm_adv_by_std_in_grpo=norm_adv_by_std_in_grpo,
        )
        data.batch["advantages"] = advantages
        data.batch["returns"] = returns
    elif adv_estimator == AdvantageEstimator.DRPO:
        grpo_calculation_mask = data.batch["response_mask"]
        domain_info = data.non_tensor_batch["dataset"]

        advantages, returns = core_algos.compute_drpo_outcome_advantage(
            token_level_rewards=data.batch["token_level_rewards"],
            response_mask=grpo_calculation_mask,
            index=data.non_tensor_batch["uid"],
            domain_info=domain_info
        )
        data.batch["advantages"] = advantages
        data.batch["returns"] = returns
<<<<<<< HEAD
=======
    elif adv_estimator == AdvantageEstimator.FAIR_GRPO:
        grpo_calculation_mask = data.batch["response_mask"]
        domain_info = data.non_tensor_batch["dataset"]
        demo_info = data.non_tensor_batch["demo_group"]

        advantages, returns = core_algos.compute_fair_grpo_outcome_advantage(
            token_level_rewards=data.batch["token_level_rewards"],
            response_mask=grpo_calculation_mask,
            index=data.non_tensor_batch["uid"],
            domain_info=domain_info,
            demo_info=demo_info
        )
        data.batch["advantages"] = advantages
        data.batch["returns"] = returns
>>>>>>> 16860b93
    else:
        # handle all other adv estimator type other than GAE and GRPO
        adv_estimator_fn = core_algos.get_adv_estimator_fn(adv_estimator)
        adv_kwargs = {
            "token_level_rewards": data.batch["token_level_rewards"],
            "response_mask": data.batch["response_mask"],
            "config": config,
        }
        if "uid" in data.non_tensor_batch:  # optional
            adv_kwargs["index"] = data.non_tensor_batch["uid"]
        if "reward_baselines" in data.batch:  # optional
            adv_kwargs["reward_baselines"] = data.batch["reward_baselines"]

        # calculate advantage estimator
        advantages, returns = adv_estimator_fn(**adv_kwargs)
        data.batch["advantages"] = advantages
        data.batch["returns"] = returns
    return data


class RayPPOTrainer:
    """Distributed PPO trainer using Ray for scalable reinforcement learning.

    This trainer orchestrates distributed PPO training across multiple nodes and GPUs,
    managing actor rollouts, critic training, and reward computation with Ray backend.
    Supports various model architectures including FSDP, Megatron, vLLM, and SGLang integration.
    """

    # TODO: support each role have individual ray_worker_group_cls,
    # i.e., support different backend of different role
    def __init__(
        self,
        config,
        tokenizer,
        role_worker_mapping: dict[Role, WorkerType],
        resource_pool_manager: ResourcePoolManager,
        ray_worker_group_cls: type[RayWorkerGroup] = RayWorkerGroup,
        processor=None,
        reward_fn=None,
        val_reward_fn=None,
        train_dataset: Optional[Dataset] = None,
        val_dataset: Optional[Dataset] = None,
        collate_fn=None,
        train_sampler: Optional[Sampler] = None,
        val_sampler: Optional[Sampler] = None,
        device_name=None,
    ):
        """
        Initialize distributed PPO trainer with Ray backend.
        Note that this trainer runs on the driver process on a single CPU/GPU node.

        Args:
            config: Configuration object containing training parameters.
            tokenizer: Tokenizer used for encoding and decoding text.
            role_worker_mapping (dict[Role, WorkerType]): Mapping from roles to worker classes.
            resource_pool_manager (ResourcePoolManager): Manager for Ray resource pools.
            ray_worker_group_cls (RayWorkerGroup, optional): Class for Ray worker groups. Defaults to RayWorkerGroup.
            processor: Optional data processor, used for multimodal data
            reward_fn: Function for computing rewards during training.
            val_reward_fn: Function for computing rewards during validation.
            train_dataset (Optional[Dataset], optional): Training dataset. Defaults to None.
            val_dataset (Optional[Dataset], optional): Validation dataset. Defaults to None.
            collate_fn: Function to collate data samples into batches.
            train_sampler (Optional[Sampler], optional): Sampler for the training dataset. Defaults to None.
            device_name (str, optional): Device name for training (e.g., "cuda", "cpu"). Defaults to None.
        """

        # Store the tokenizer for text processing
        self.tokenizer = tokenizer
        self.processor = processor
        self.config = config
        self.reward_fn = reward_fn
        self.val_reward_fn = val_reward_fn

        self.hybrid_engine = config.actor_rollout_ref.hybrid_engine
        assert self.hybrid_engine, "Currently, only support hybrid engine"

        if self.hybrid_engine:
            assert Role.ActorRollout in role_worker_mapping, f"{role_worker_mapping.keys()=}"

        self.role_worker_mapping = role_worker_mapping
        self.resource_pool_manager = resource_pool_manager
        self.use_reference_policy = need_reference_policy(self.role_worker_mapping)
        self.use_rm = need_reward_model(self.role_worker_mapping)
        self.use_critic = need_critic(self.config)
        self.ray_worker_group_cls = ray_worker_group_cls
        self.device_name = device_name if device_name else self.config.trainer.device
        self.validation_generations_logger = ValidationGenerationsLogger(
            project_name=self.config.trainer.project_name,
            experiment_name=self.config.trainer.experiment_name,
        )

        # if ref_in_actor is True, the reference policy will be actor without lora applied
        self.ref_in_actor = config.actor_rollout_ref.model.get("lora_rank", 0) > 0

        # define in-reward KL control
        # kl loss control currently not suppoorted
        if self.config.algorithm.use_kl_in_reward:
            self.kl_ctrl_in_reward = core_algos.get_kl_controller(self.config.algorithm.kl_ctrl)

<<<<<<< HEAD
        if config.critic.enable is not None:
            self.use_critic = bool(config.critic.enable)
        elif self.config.algorithm.adv_estimator == AdvantageEstimator.GAE:
            self.use_critic = True
        else:
            warnings.warn(
                "Disabled critic as algorithm.adv_estimator != gae. "
                "If it is not intended, please set critic.enable=True",
                stacklevel=2,
            )
            self.use_critic = False

        self._validate_config()
        self._create_dataloader(train_dataset, val_dataset, collate_fn, train_sampler, val_sampler)

    def _validate_config(self):
        config = self.config
        # number of GPUs total
        n_gpus = config.trainer.n_gpus_per_node * config.trainer.nnodes
        if config.actor_rollout_ref.actor.strategy == "megatron":
            model_parallel_size = (
                config.actor_rollout_ref.actor.megatron.tensor_model_parallel_size
                * config.actor_rollout_ref.actor.megatron.pipeline_model_parallel_size
            )
            assert (
                n_gpus % (model_parallel_size * config.actor_rollout_ref.actor.megatron.context_parallel_size) == 0
            ), (
                f"n_gpus ({n_gpus}) must be divisible by model_parallel_size ({model_parallel_size}) times "
                f"context_parallel_size ({config.actor_rollout_ref.actor.megatron.context_parallel_size})"
            )
            megatron_dp = n_gpus // (
                model_parallel_size * config.actor_rollout_ref.actor.megatron.context_parallel_size
            )
            minimal_bsz = megatron_dp * config.actor_rollout_ref.actor.ppo_micro_batch_size_per_gpu
        else:
            minimal_bsz = n_gpus

        # 1. Check total batch size for data correctness
        real_train_batch_size = config.data.train_batch_size * config.actor_rollout_ref.rollout.n
        assert real_train_batch_size % minimal_bsz == 0, (
            f"real_train_batch_size ({real_train_batch_size}) must be divisible by minimal possible batch size "
            f"({minimal_bsz})"
        )

        # A helper function to check "micro_batch_size" vs "micro_batch_size_per_gpu"
        # We throw an error if the user sets both. The new convention is "..._micro_batch_size_per_gpu".
        def check_mutually_exclusive(mbs, mbs_per_gpu, name: str):
            """Validate mutually exclusive micro batch size configuration options.

            Ensures that users don't set both deprecated micro_batch_size and
            the new micro_batch_size_per_gpu parameters simultaneously.

            Args:
                mbs: Deprecated micro batch size parameter value.
                mbs_per_gpu: New micro batch size per GPU parameter value.
                name (str): Configuration section name for error messages.

            Raises:
                ValueError: If both parameters are set or neither is set.
            """
            settings = {
                "reward_model": "micro_batch_size",
                "actor_rollout_ref.ref": "log_prob_micro_batch_size",
                "actor_rollout_ref.rollout": "log_prob_micro_batch_size",
            }

            if name in settings:
                param = settings[name]
                param_per_gpu = f"{param}_per_gpu"

                if mbs is None and mbs_per_gpu is None:
                    raise ValueError(
                        f"[{name}] Please set at least one of '{name}.{param}' or '{name}.{param_per_gpu}'."
                    )

                if mbs is not None and mbs_per_gpu is not None:
                    raise ValueError(
                        f"[{name}] You have set both '{name}.{param}' AND '{name}.{param_per_gpu}'. Please remove "
                        f"'{name}.{param}' because only '*_{param_per_gpu}' is supported (the former is deprecated)."
                    )

        # Actor validation done in ActorConfig.__post_init__ and validate()
        actor_config = omega_conf_to_dataclass(config.actor_rollout_ref.actor)
        actor_config.validate(n_gpus, config.data.train_batch_size, config.actor_rollout_ref.model)

        if not config.actor_rollout_ref.actor.use_dynamic_bsz:
            if self.use_reference_policy:
                # reference: log_prob_micro_batch_size vs. log_prob_micro_batch_size_per_gpu
                check_mutually_exclusive(
                    config.actor_rollout_ref.ref.log_prob_micro_batch_size,
                    config.actor_rollout_ref.ref.log_prob_micro_batch_size_per_gpu,
                    "actor_rollout_ref.ref",
                )

            #  The rollout section also has log_prob_micro_batch_size vs. log_prob_micro_batch_size_per_gpu
            check_mutually_exclusive(
                config.actor_rollout_ref.rollout.log_prob_micro_batch_size,
                config.actor_rollout_ref.rollout.log_prob_micro_batch_size_per_gpu,
                "actor_rollout_ref.rollout",
            )

        # Check for reward model micro-batch size conflicts
        if config.reward_model.enable and not config.reward_model.use_dynamic_bsz:
            check_mutually_exclusive(
                config.reward_model.micro_batch_size, config.reward_model.micro_batch_size_per_gpu, "reward_model"
            )

        if self.config.algorithm.use_kl_in_reward and config.actor_rollout_ref.actor.use_kl_loss:
            print("NOTICE: You have both enabled in-reward kl and kl loss.")

        # critic
        if self.use_critic:
            critic_config = omega_conf_to_dataclass(config.critic)
            critic_config.validate(n_gpus, config.data.train_batch_size)

        if config.data.get("val_batch_size", None) is not None:
            print(
                "WARNING: val_batch_size is deprecated."
                + " Validation datasets are sent to inference engines as a whole batch,"
                + " which will schedule the memory themselves."
            )

        # check eval config
        if config.actor_rollout_ref.rollout.val_kwargs.do_sample:
            assert config.actor_rollout_ref.rollout.temperature > 0, (
                "validation gen temperature should be greater than 0 when enabling do_sample"
            )

        print("[validate_config] All configuration checks passed successfully!")

    def _create_dataloader(self, train_dataset, val_dataset, collate_fn, train_sampler: Optional[Sampler], val_sampler: Optional[Sampler]):
=======
        self._create_dataloader(train_dataset, val_dataset, collate_fn, train_sampler)

    def _create_dataloader(self, train_dataset, val_dataset, collate_fn, train_sampler: Optional[Sampler]):
>>>>>>> 16860b93
        """
        Creates the train and validation dataloaders.
        """
        # TODO: we have to make sure the batch size is divisible by the dp size
        from verl.trainer.main_ppo import create_rl_dataset, create_rl_sampler

        if train_dataset is None:
            train_dataset = create_rl_dataset(
                self.config.data.train_files, self.config.data, self.tokenizer, self.processor
            )
        if val_dataset is None:
            val_dataset = create_rl_dataset(
                self.config.data.val_files, self.config.data, self.tokenizer, self.processor
            )
        self.train_dataset, self.val_dataset = train_dataset, val_dataset

        if train_sampler is None:
            train_sampler = create_rl_sampler(self.config.data, self.train_dataset, split="train")
        
        if val_sampler is None:
            val_sampler = create_rl_sampler(self.config.data, self.val_dataset, split="val")
            
        if collate_fn is None:
            from verl.utils.dataset.rl_dataset import collate_fn as default_collate_fn

            collate_fn = default_collate_fn

        num_workers = self.config.data["dataloader_num_workers"]


<<<<<<< HEAD
        if isinstance(train_sampler, BatchSampler):
            self.train_dataloader = StatefulDataLoader(
                dataset=self.train_dataset,
                batch_sampler=train_sampler,
                num_workers=num_workers,
                collate_fn=collate_fn,
            )
        else:
            # Else if it is not a batch sampler, we can specify the batch size directly
            self.train_dataloader = StatefulDataLoader(
                dataset=self.train_dataset,
                batch_size=self.config.data.get("gen_batch_size", self.config.data.train_batch_size),
                num_workers=num_workers,
                # shuffle=False,
                drop_last=True,
                collate_fn=collate_fn,
                sampler=train_sampler,
            )
        if isinstance(val_sampler, BatchSampler):
            # BatchSampler path: DO NOT pass batch_size/shuffle/drop_last
            self.val_dataloader = StatefulDataLoader(
                dataset=self.val_dataset,
                batch_sampler=val_sampler,
                num_workers=num_workers,
                collate_fn=collate_fn,
            )
        else:
            # Plain Sampler path: compute val_batch_size (None -> len(dataset))
            # This plain sampler path, if you trace the instance of val_sampler,
            # should be that of a sequential sampler. Break if it is not.
            if not isinstance(val_sampler, SequentialSampler):
                raise ValueError("Validation sampler is not a SequentialSampler")

            val_batch_size = self.config.data.val_batch_size
            if val_batch_size is None:
                val_batch_size = len(self.val_dataset)

            self.val_dataloader = StatefulDataLoader(
                dataset=self.val_dataset,
                sampler=val_sampler,
                batch_size=val_batch_size,
                num_workers=num_workers,
                drop_last=False,                           # keep all val samples
                collate_fn=collate_fn,
                # Deterministic val preferred; if you want to honor a config flag, keep it here:
                shuffle=self.config.data.get("validation_shuffle", False),
            )
=======
        val_batch_size = self.config.data.val_batch_size  # Prefer config value if set
        if val_batch_size is None:
            val_batch_size = len(self.val_dataset)

        self.val_dataloader = StatefulDataLoader(
            dataset=self.val_dataset,
            batch_size=val_batch_size,
            num_workers=num_workers,
            shuffle=self.config.data.get("validation_shuffle", True),
            drop_last=False,
            collate_fn=collate_fn,
            persistent_workers=True,
        )
>>>>>>> 16860b93

        assert len(self.train_dataloader) >= 1, "Train dataloader is empty!"
        assert len(self.val_dataloader) >= 1, "Validation dataloader is empty!"

        print(
            f"Size of train dataloader: {len(self.train_dataloader)}, Size of val dataloader: "
            f"{len(self.val_dataloader)}"
        )

        total_training_steps = len(self.train_dataloader) * self.config.trainer.total_epochs

        if self.config.trainer.total_training_steps is not None:
            total_training_steps = self.config.trainer.total_training_steps

        self.total_training_steps = total_training_steps
        print(f"Total training steps: {self.total_training_steps}")

        try:
            OmegaConf.set_struct(self.config, True)
            with open_dict(self.config):
                if OmegaConf.select(self.config, "actor_rollout_ref.actor.optim"):
                    self.config.actor_rollout_ref.actor.optim.total_training_steps = total_training_steps
                if OmegaConf.select(self.config, "critic.optim"):
                    self.config.critic.optim.total_training_steps = total_training_steps
        except Exception as e:
            print(f"Warning: Could not set total_training_steps in config. Structure missing? Error: {e}")

    def _dump_generations(self, inputs, outputs, gts, scores, reward_extra_infos_dict, dump_path, **kwargs):
        """Dump rollout/validation samples as JSONL."""
        os.makedirs(dump_path, exist_ok=True)
        filename = os.path.join(dump_path, f"{self.global_steps}.jsonl")

        n = len(inputs)
        base_data = {
            "input": inputs,
            "output": outputs,
            "gts": gts,
            "score": scores,
            "step": [self.global_steps] * n,
        }

        for k, v in reward_extra_infos_dict.items():
            if len(v) == n:
                base_data[k] = v

        for k, v in kwargs.items():
            if isinstance(v, np.ndarray):
                base_data[k] = v.tolist()
            elif hasattr(v, 'cpu'):  # Check if it's a torch tensor
                base_data[k] = v.cpu().numpy().tolist()
            else:
                base_data[k] = v

        lines = []
        for i in range(n):
            entry = {k: v[i] for k, v in base_data.items()}
            lines.append(json.dumps(entry, ensure_ascii=False))

        with open(filename, "w") as f:
            f.write("\n".join(lines) + "\n")

        print(f"Dumped generations to {filename}")

    def _maybe_log_val_generations(self, inputs, outputs, scores):
        """Log a table of validation samples to the configured logger (wandb or swanlab)"""

        generations_to_log = self.config.trainer.log_val_generations

        if generations_to_log == 0:
            return

        import numpy as np

        # Create tuples of (input, output, score) and sort by input text
        samples = list(zip(inputs, outputs, scores, strict=True))
        samples.sort(key=lambda x: x[0])  # Sort by input text

        # Use fixed random seed for deterministic shuffling
        rng = np.random.RandomState(42)
        rng.shuffle(samples)

        # Take first N samples after shuffling
        samples = samples[:generations_to_log]

        # Log to each configured logger
        self.validation_generations_logger.log(self.config.trainer.logger, samples, self.global_steps)

    def _get_gen_batch(self, batch: DataProto) -> DataProto:
        reward_model_keys = set({"data_source", "reward_model", "extra_info", "uid"}) & batch.non_tensor_batch.keys()

        # pop those keys for generation
        batch_keys_to_pop = ["input_ids", "attention_mask", "position_ids"]
        non_tensor_batch_keys_to_pop = set(batch.non_tensor_batch.keys()) - reward_model_keys
        gen_batch = batch.pop(
            batch_keys=batch_keys_to_pop,
            non_tensor_batch_keys=list(non_tensor_batch_keys_to_pop),
        )

        # For agent loop, we need reward model keys to compute score.
        if self.async_rollout_mode:
            gen_batch.non_tensor_batch.update(batch.non_tensor_batch)

        return gen_batch

    def _validate(self):
        reward_extra_infos_dict: dict[str, list] = defaultdict(list)

        # Lists to collect samples for the table
        sample_inputs = []
        sample_outputs = []
        sample_gts = []
        sample_scores = []
        sample_turns = []

        # New lists for metric calculation
        all_predictions = []
        all_ground_truths = []
        all_data_sources = []
        all_demographics = []
        all_datasets = []
        data_source_lst = []

        for test_data in self.val_dataloader:
            test_batch = DataProto.from_single_dict(test_data)

            # repeat test batch
            test_batch = test_batch.repeat(
                repeat_times=self.config.actor_rollout_ref.rollout.val_kwargs.n, interleave=True
            )

            # we only do validation on rule-based rm
            if self.config.reward_model.enable and test_batch[0].non_tensor_batch["reward_model"]["style"] == "model":
                return {}

            # Store original inputs
            input_ids = test_batch.batch["input_ids"]
            # TODO: Can we keep special tokens except for padding tokens?
            input_texts = [self.tokenizer.decode(ids, skip_special_tokens=True) for ids in input_ids]
            sample_inputs.extend(input_texts)

            ground_truths = [
                item.non_tensor_batch.get("reward_model", {}).get("ground_truth", None) for item in test_batch
            ]
            sample_gts.extend(ground_truths)
            data_sources = test_batch.non_tensor_batch.get("data_source", ["unknown"] * len(input_texts))
            datasets = test_batch.non_tensor_batch.get("dataset", ["unknown"] * len(input_texts))
            demographics = test_batch.non_tensor_batch.get("demo", ["unknown"] * len(input_texts))

            test_gen_batch = self._get_gen_batch(test_batch)
            test_gen_batch.meta_info = {
                "eos_token_id": self.tokenizer.eos_token_id,
                "pad_token_id": self.tokenizer.pad_token_id,
                "recompute_log_prob": False,
                "do_sample": self.config.actor_rollout_ref.rollout.val_kwargs.do_sample,
                "validate": True,
                "global_steps": self.global_steps,
            }
            print(f"test_gen_batch meta info: {test_gen_batch.meta_info}")

            # pad to be divisible by dp_size
            size_divisor = (
                self.actor_rollout_wg.world_size
                if not self.async_rollout_mode
                else self.config.actor_rollout_ref.rollout.agent.num_workers
            )
            test_gen_batch_padded, pad_size = pad_dataproto_to_divisor(test_gen_batch, size_divisor)
            if not self.async_rollout_mode:
                test_output_gen_batch_padded = self.actor_rollout_wg.generate_sequences(test_gen_batch_padded)
            else:
                test_output_gen_batch_padded = self.async_rollout_manager.generate_sequences(test_gen_batch_padded)

            # unpad
            test_output_gen_batch = unpad_dataproto(test_output_gen_batch_padded, pad_size=pad_size)

            print("validation generation end")

            # Store generated outputs
            output_ids = test_output_gen_batch.batch["responses"]
            output_texts = [self.tokenizer.decode(ids, skip_special_tokens=True) for ids in output_ids]
            sample_outputs.extend(output_texts)

            # Collect for metrics calculation
            all_predictions.extend(output_texts)
            all_ground_truths.extend(ground_truths)
            all_data_sources.extend(data_sources)
            all_datasets.extend(datasets)
            all_demographics.extend(demographics)
            data_source_lst.append(
                test_batch.non_tensor_batch.get("data_source", ["unknown"] * len(input_texts))
            )

            test_batch = test_batch.union(test_output_gen_batch)
            test_batch.meta_info["validate"] = True

            # evaluate using reward_function
            if self.val_reward_fn is None:
                raise ValueError("val_reward_fn must be provided for validation.")
            result = self.val_reward_fn(test_batch, return_dict=True)
            reward_tensor = result["reward_tensor"]
            scores = reward_tensor.sum(-1).cpu().tolist()
            sample_scores.extend(scores)

            reward_extra_infos_dict["reward"].extend(scores)
            print(f"len reward_extra_infos_dict['reward']: {len(reward_extra_infos_dict['reward'])}")
            if "reward_extra_info" in result:
                for key, lst in result["reward_extra_info"].items():
                    reward_extra_infos_dict[key].extend(lst)
                    print(f"len reward_extra_infos_dict['{key}']: {len(reward_extra_infos_dict[key])}")

            # collect num_turns of each prompt
            if "__num_turns__" in test_batch.non_tensor_batch:
                sample_turns.append(test_batch.non_tensor_batch["__num_turns__"])

        self._maybe_log_val_generations(inputs=sample_inputs, outputs=sample_outputs, scores=sample_scores)

        # Per data source metrics
<<<<<<< HEAD
        metrics = compute_metrics_by_data_source(all_predictions, all_ground_truths,
                                                 all_data_sources, all_datasets, all_demographics)
        wandb.log(metrics, step=self.global_steps)
=======
        try:
            metrics = compute_metrics_by_data_source(all_predictions, all_ground_truths,
                                                     all_data_sources, all_datasets, all_demographics)
            wandb.log(metrics, step=self.global_steps)
        except Exception as e:
            logging.warning(f"Warning: Could not compute data source metrics. Error: {e}")
>>>>>>> 16860b93

        for key_info, lst in reward_extra_infos_dict.items():
            assert len(lst) == 0 or len(lst) == len(sample_scores), f"{key_info}: {len(lst)=}, {len(sample_scores)=}"

        data_sources = np.concatenate(data_source_lst, axis=0)
        # convert to list for easier processing
        data_sources = data_sources.tolist()

        print(f"size of sample_scores: {len(sample_scores)}, size of sample_outputs: {len(sample_outputs)},"
              f" size of sample_gts: {len(sample_gts)}, size of sample_inputs: {len(sample_inputs)}"
              f", size of data_sources: {len(data_sources)}, size of sample_turns: {len(sample_turns)}")
        data_src2var2metric2val = process_validation_metrics(data_sources, sample_inputs, reward_extra_infos_dict)
        metric_dict = {}
        for data_source, var2metric2val in data_src2var2metric2val.items():
            core_var = "acc" if "acc" in var2metric2val else "reward"
            for var_name, metric2val in var2metric2val.items():
                n_max = max([int(name.split("@")[-1].split("/")[0]) for name in metric2val.keys()])
                for metric_name, metric_val in metric2val.items():
                    if (
                        (var_name == core_var)
                        and any(metric_name.startswith(pfx) for pfx in ["mean", "maj", "best"])
                        and (f"@{n_max}" in metric_name)
                    ):
                        metric_sec = "val-core"
                    else:
                        metric_sec = "val-aux"
                    pfx = f"{metric_sec}/{data_source}/{var_name}/{metric_name}"
                    metric_dict[pfx] = metric_val

        # dump generations
        val_data_dir = self.config.trainer.get("validation_data_dir", self.config.trainer.default_local_dir)
        if val_data_dir:
            self._dump_generations(
                inputs=sample_inputs,
                outputs=sample_outputs,
                gts=sample_gts,
                scores=sample_scores,
                reward_extra_infos_dict=reward_extra_infos_dict,
                dump_path=val_data_dir,
                datasets=all_datasets,
                data_paths=data_sources,
<<<<<<< HEAD
=======
                demographics=all_demographics,
>>>>>>> 16860b93
            )

        if len(sample_turns) > 0:
            sample_turns = np.concatenate(sample_turns)
            metric_dict["val-aux/num_turns/min"] = sample_turns.min()
            metric_dict["val-aux/num_turns/max"] = sample_turns.max()
            metric_dict["val-aux/num_turns/mean"] = sample_turns.mean()

        return metric_dict

    def save_generations(self, sample_datapaths, sample_datasets, sample_inputs, sample_labels, sample_outputs,
                         sample_scores):
        generation_save_folder = os.path.join(self.config.trainer.default_local_dir,
                                              f"global_step_{self.global_steps}")
        if not os.path.exists(generation_save_folder):
            os.makedirs(generation_save_folder, exist_ok=True)
        with open(os.path.join(generation_save_folder, "generations.jsonl"), "w") as f:
            for i in range(len(sample_inputs)):
                try:
                    short_answer = sample_outputs[i].split("boxed{")[1].split("}")[0]
                except IndexError:
                    short_answer = ''
                answer_is_correct = short_answer == sample_labels[i]
                f.write(
                    ujson.dumps({
                        "input": sample_inputs[i],
                        "generations": sample_outputs[i],
                        "short_answer": short_answer,
                        "answer_is_correct": answer_is_correct,
                        "label": sample_labels[i],
                        "score": sample_scores[i],
                        "dataset": sample_datasets[i],
                        "datapath": sample_datapaths[i],
                    }) + "\n"
                )

    def init_workers(self):
        """Initialize distributed training workers using Ray backend.

        Creates:
        1. Ray resource pools from configuration
        2. Worker groups for each role (actor, critic, etc.)
        """
        self.resource_pool_manager.create_resource_pool()

        self.resource_pool_to_cls = {pool: {} for pool in self.resource_pool_manager.resource_pool_dict.values()}

        # create actor and rollout
        if self.hybrid_engine:
            resource_pool = self.resource_pool_manager.get_resource_pool(Role.ActorRollout)
            actor_rollout_cls = RayClassWithInitArgs(
                cls=self.role_worker_mapping[Role.ActorRollout],
                config=self.config.actor_rollout_ref,
                role="actor_rollout",
            )
            self.resource_pool_to_cls[resource_pool]["actor_rollout"] = actor_rollout_cls
        else:
            raise NotImplementedError

        # create critic
        if self.use_critic:
            resource_pool = self.resource_pool_manager.get_resource_pool(Role.Critic)
            critic_cfg = omega_conf_to_dataclass(self.config.critic)
            critic_cls = RayClassWithInitArgs(cls=self.role_worker_mapping[Role.Critic], config=critic_cfg)
            self.resource_pool_to_cls[resource_pool]["critic"] = critic_cls

        # create reference policy if needed
        if self.use_reference_policy:
            resource_pool = self.resource_pool_manager.get_resource_pool(Role.RefPolicy)
            ref_policy_cls = RayClassWithInitArgs(
                self.role_worker_mapping[Role.RefPolicy],
                config=self.config.actor_rollout_ref,
                role="ref",
            )
            self.resource_pool_to_cls[resource_pool]["ref"] = ref_policy_cls

        # create a reward model if reward_fn is None
        if self.use_rm:
            # we create a RM here
            resource_pool = self.resource_pool_manager.get_resource_pool(Role.RewardModel)
            rm_cls = RayClassWithInitArgs(self.role_worker_mapping[Role.RewardModel], config=self.config.reward_model)
            self.resource_pool_to_cls[resource_pool]["rm"] = rm_cls

        # initialize WorkerGroup
        # NOTE: if you want to use a different resource pool for each role, which can support different parallel size,
        # you should not use `create_colocated_worker_cls`.
        # Instead, directly pass different resource pool to different worker groups.
        # See https://github.com/volcengine/verl/blob/master/examples/ray/tutorial.ipynb for more information.
        all_wg = {}
        wg_kwargs = {}  # Setting up kwargs for RayWorkerGroup
        if OmegaConf.select(self.config.trainer, "ray_wait_register_center_timeout") is not None:
            wg_kwargs["ray_wait_register_center_timeout"] = self.config.trainer.ray_wait_register_center_timeout
        if OmegaConf.select(self.config.global_profiler, "steps") is not None:
            wg_kwargs["profile_steps"] = OmegaConf.select(self.config.global_profiler, "steps")
            # Only require nsight worker options when tool is nsys
            if OmegaConf.select(self.config.global_profiler, "tool") == "nsys":
                assert (
                    OmegaConf.select(self.config.global_profiler.global_tool_config.nsys, "worker_nsight_options")
                    is not None
                ), "worker_nsight_options must be set when using nsys with profile_steps"
                wg_kwargs["worker_nsight_options"] = OmegaConf.to_container(
                    OmegaConf.select(self.config.global_profiler.global_tool_config.nsys, "worker_nsight_options")
                )
        wg_kwargs["device_name"] = self.device_name

        for resource_pool, class_dict in self.resource_pool_to_cls.items():
            worker_dict_cls = create_colocated_worker_cls(class_dict=class_dict)
            wg_dict = self.ray_worker_group_cls(
                resource_pool=resource_pool,
                ray_cls_with_init=worker_dict_cls,
                **wg_kwargs,
            )
            spawn_wg = wg_dict.spawn(prefix_set=class_dict.keys())
            all_wg.update(spawn_wg)

        if self.use_critic:
            self.critic_wg = all_wg["critic"]
            self.critic_wg.init_model()

        if self.use_reference_policy and not self.ref_in_actor:
            self.ref_policy_wg = all_wg["ref"]
            self.ref_policy_wg.init_model()

        self.rm_wg = None
        if self.use_rm:
            self.rm_wg = all_wg["rm"]
            self.rm_wg.init_model()

        # we should create rollout at the end so that vllm can have a better estimation of kv cache memory
        self.actor_rollout_wg = all_wg["actor_rollout"]
        self.actor_rollout_wg.init_model()

        # create async rollout manager and request scheduler
        self.async_rollout_mode = False
        if self.config.actor_rollout_ref.rollout.mode == "async":
            from verl.experimental.agent_loop import AgentLoopManager

            self.async_rollout_mode = True
            self.async_rollout_manager = AgentLoopManager(
                config=self.config, worker_group=self.actor_rollout_wg, rm_wg=self.rm_wg
            )

    def _save_checkpoint(self):

        ## TO SAVE CHECKPOINT
        from verl.utils.fs import local_mkdir_safe

        # path: given_path + `/global_step_{global_steps}` + `/actor`
        local_global_step_folder = os.path.join(
            self.config.trainer.default_local_dir, f"global_step_{self.global_steps}"
        )

        print(f"local_global_step_folder: {local_global_step_folder}")
        actor_local_path = os.path.join(local_global_step_folder, "actor")

        actor_remote_path = (
            None
            if self.config.trainer.default_hdfs_dir is None
            else os.path.join(self.config.trainer.default_hdfs_dir, f"global_step_{self.global_steps}", "actor")
        )

        remove_previous_ckpt_in_save = self.config.trainer.get("remove_previous_ckpt_in_save", False)
        if remove_previous_ckpt_in_save:
            print(
                "Warning: remove_previous_ckpt_in_save is deprecated,"
                + " set max_actor_ckpt_to_keep=1 and max_critic_ckpt_to_keep=1 instead"
            )
        max_actor_ckpt_to_keep = (
            self.config.trainer.get("max_actor_ckpt_to_keep", None) if not remove_previous_ckpt_in_save else 1
        )
        max_critic_ckpt_to_keep = (
            self.config.trainer.get("max_critic_ckpt_to_keep", None) if not remove_previous_ckpt_in_save else 1
        )

        self.actor_rollout_wg.save_checkpoint(
            actor_local_path, actor_remote_path, self.global_steps, max_ckpt_to_keep=max_actor_ckpt_to_keep
        )

        if self.use_critic:
            critic_local_path = os.path.join(local_global_step_folder, "critic")
            critic_remote_path = (
                None
                if self.config.trainer.default_hdfs_dir is None
                else os.path.join(self.config.trainer.default_hdfs_dir, f"global_step_{self.global_steps}", "critic")
            )
            self.critic_wg.save_checkpoint(
                critic_local_path, critic_remote_path, self.global_steps, max_ckpt_to_keep=max_critic_ckpt_to_keep
            )

        # save dataloader
        local_mkdir_safe(local_global_step_folder)
        dataloader_local_path = os.path.join(local_global_step_folder, "data.pt")
        dataloader_state_dict = self.train_dataloader.state_dict()
        torch.save(dataloader_state_dict, dataloader_local_path)

        # latest checkpointed iteration tracker (for atomic usage)
        local_latest_checkpointed_iteration = os.path.join(
            self.config.trainer.default_local_dir, "latest_checkpointed_iteration.txt"
        )
        with open(local_latest_checkpointed_iteration, "w") as f:
            f.write(str(self.global_steps))

    def _load_checkpoint(self):
        if self.config.trainer.resume_mode == "disable":
            return 0

        # load from hdfs
        if self.config.trainer.default_hdfs_dir is not None:
            raise NotImplementedError("load from hdfs is not implemented yet")
        else:
            checkpoint_folder = self.config.trainer.default_local_dir  # TODO: check path
            if not os.path.isabs(checkpoint_folder):
                working_dir = os.getcwd()
                checkpoint_folder = os.path.join(working_dir, checkpoint_folder)
            global_step_folder = find_latest_ckpt_path(checkpoint_folder)  # None if no latest

        # find global_step_folder
        if self.config.trainer.resume_mode == "auto":
            if global_step_folder is None:
                print("Training from scratch")
                return 0
        else:
            if self.config.trainer.resume_mode == "resume_path":
                assert isinstance(self.config.trainer.resume_from_path, str), "resume ckpt must be str type"
                assert "global_step_" in self.config.trainer.resume_from_path, (
                    "resume ckpt must specify the global_steps"
                )
                global_step_folder = self.config.trainer.resume_from_path
                if not os.path.isabs(global_step_folder):
                    working_dir = os.getcwd()
                    global_step_folder = os.path.join(working_dir, global_step_folder)
        print(f"Load from checkpoint folder: {global_step_folder}")
        # set global step
        self.global_steps = int(global_step_folder.split("global_step_")[-1])

        print(f"Setting global step to {self.global_steps}")
        print(f"Resuming from {global_step_folder}")

        actor_path = os.path.join(global_step_folder, "actor")
        critic_path = os.path.join(global_step_folder, "critic")
        # load actor
        self.actor_rollout_wg.load_checkpoint(
            actor_path, del_local_after_load=self.config.trainer.del_local_ckpt_after_load
        )
        # load critic
        if self.use_critic:
            self.critic_wg.load_checkpoint(
                critic_path, del_local_after_load=self.config.trainer.del_local_ckpt_after_load
            )

        # load dataloader,
        # TODO: from remote not implemented yet
        dataloader_local_path = os.path.join(global_step_folder, "data.pt")
        if os.path.exists(dataloader_local_path):
            dataloader_state_dict = torch.load(dataloader_local_path, weights_only=False)
            self.train_dataloader.load_state_dict(dataloader_state_dict)
        else:
            print(f"Warning: No dataloader state found at {dataloader_local_path}, will start from scratch")

    def _start_profiling(self, do_profile: bool) -> None:
        """Start profiling for all worker groups if profiling is enabled."""
        if do_profile:
            self.actor_rollout_wg.start_profile(role="e2e", profile_step=self.global_steps)
            if self.use_reference_policy:
                self.ref_policy_wg.start_profile(profile_step=self.global_steps)
            if self.use_critic:
                self.critic_wg.start_profile(profile_step=self.global_steps)
            if self.use_rm:
                self.rm_wg.start_profile(profile_step=self.global_steps)

    def _stop_profiling(self, do_profile: bool) -> None:
        """Stop profiling for all worker groups if profiling is enabled."""
        if do_profile:
            self.actor_rollout_wg.stop_profile()
            if self.use_reference_policy:
                self.ref_policy_wg.stop_profile()
            if self.use_critic:
                self.critic_wg.stop_profile()
            if self.use_rm:
                self.rm_wg.stop_profile()

    def _balance_batch(self, batch: DataProto, metrics, logging_prefix="global_seqlen"):
        """Reorder the data on single controller such that each dp rank gets similar total tokens"""
        attention_mask = batch.batch["attention_mask"]
        batch_size = attention_mask.shape[0]
        global_seqlen_lst = batch.batch["attention_mask"].view(batch_size, -1).sum(-1).tolist()  # (train_batch_size,)
        world_size = self.actor_rollout_wg.world_size
        global_partition_lst = get_seqlen_balanced_partitions(
            global_seqlen_lst, k_partitions=world_size, equal_size=True
        )
        # reorder based on index. The data will be automatically equally partitioned by dispatch function
        global_idx = torch.tensor([j for partition in global_partition_lst for j in partition])
        batch.reorder(global_idx)
        global_balance_stats = log_seqlen_unbalance(
            seqlen_list=global_seqlen_lst, partitions=global_partition_lst, prefix=logging_prefix
        )
        metrics.update(global_balance_stats)

    def fit(self):
        """
        The training loop of PPO.
        The driver process only need to call the compute functions of the worker group through RPC
        to construct the PPO dataflow.
        The light-weight advantage computation is done on the driver process.
        """
        from omegaconf import OmegaConf

        from verl.utils.tracking import Tracking

        logger = Tracking(
            project_name=self.config.trainer.project_name,
            experiment_name=self.config.trainer.experiment_name,
            default_backend=self.config.trainer.logger,
            config=OmegaConf.to_container(self.config, resolve=True),
        )

        self.global_steps = 0

        # load checkpoint before doing anything
        self._load_checkpoint()

        # perform validation before training
        # currently, we only support validation using the reward_function.
        if self.val_reward_fn is not None and self.config.trainer.get("val_before_train", True):
            val_metrics = self._validate()
            assert val_metrics, f"{val_metrics=}"
            pprint(f"Initial validation metrics: {val_metrics}")
            logger.log(data=val_metrics, step=self.global_steps)
            if self.config.trainer.get("val_only", False):
                return

        if self.config.actor_rollout_ref.rollout.get("skip_rollout", False):
            rollout_skip = RolloutSkip(self.config, self.actor_rollout_wg)
            rollout_skip.wrap_generate_sequences()

        # add tqdm
        progress_bar = tqdm(total=self.total_training_steps, initial=self.global_steps, desc="Training Progress")

        # we start from step 1
        self.global_steps += 1
        last_val_metrics = None
        self.max_steps_duration = 0

        prev_step_profile = False
        curr_step_profile = (
            self.global_steps in self.config.global_profiler.steps
            if self.config.global_profiler.steps is not None
            else False
        )
        next_step_profile = False


        for epoch in range(self.config.trainer.total_epochs):
            # i = 0
            for batch_idx, batch_dict in enumerate(self.train_dataloader):
                #--- DEBUG: log batch content into debug_file ---


                if debug_file is not None:
                    with open(debug_file, "a", encoding="utf-8") as f:
                        log_entry = {
                            "epoch": int(epoch),
                            "batch_idx": int(batch_idx),
                            "modality_signatures": batch_dict.get("modality_signatures", []),
                            "prompts": batch_dict.get("debug_prompts", []),
                        }
                        f.write(json.dumps(log_entry, ensure_ascii=False, default=lambda o: o.tolist() if isinstance(o, np.ndarray) else str(o)) + "\n")
                
                metrics = {}
                timing_raw = {}

                with marked_timer("start_profile", timing_raw):
                    self._start_profiling(
                        not prev_step_profile and curr_step_profile
                        if self.config.global_profiler.profile_continuous_steps
                        else curr_step_profile
                    )

                batch: DataProto = DataProto.from_single_dict(batch_dict)

                # add uid to batch
                batch.non_tensor_batch["uid"] = np.array(
                    [str(uuid.uuid4()) for _ in range(len(batch.batch))], dtype=object
                )

<<<<<<< HEAD
                # pop those keys for generation
                batch_keys_to_pop = ["input_ids", "attention_mask", "position_ids"]
                non_tensor_batch_keys_to_pop = ["raw_prompt_ids"]

                
                # if "input_ids" in batch.batch:
                #     print(f"[DEBUG] input_ids shape: {batch.batch['input_ids'].shape}")
                #     print(f"[DEBUG] First sequence tokens: {batch.batch['input_ids'][0][:10].tolist()}")


                # if "input_ids" in batch.batch:
                #             with open(debug_file, "a") as f:  # append mode
                #                 f.write(f"[DEBUG] Epoch {epoch}, Iter {i}\n")
                #                 f.write(f"input_ids shape: {batch.batch['input_ids'].shape}\n")
                #                 f.write(f"First sequence tokens: {batch.batch['input_ids'][0][:10].tolist()}\n\n")

                # if i == 5:
                #     raise ValueError(
                #         f"Debugging error at iteration 4\n"
                #         f"input_ids shape: {batch.batch['input_ids'].shape}\n"
                #         f"First 10 tokens: {batch.batch['input_ids'][0][:10].tolist()}"
                #     )

                if "multi_modal_data" in batch.non_tensor_batch:
                    # TODO: Fix the audio generation for this
                    non_tensor_batch_keys_to_pop.append("multi_modal_data")
                if "raw_prompt" in batch.non_tensor_batch:
                    non_tensor_batch_keys_to_pop.append("raw_prompt")
                if "tools_kwargs" in batch.non_tensor_batch:
                    non_tensor_batch_keys_to_pop.append("tools_kwargs")
                if "interaction_kwargs" in batch.non_tensor_batch:
                    non_tensor_batch_keys_to_pop.append("interaction_kwargs")
                if "index" in batch.non_tensor_batch:
                    non_tensor_batch_keys_to_pop.append("index")
                if "agent_name" in batch.non_tensor_batch:
                    non_tensor_batch_keys_to_pop.append("agent_name")

                gen_batch = batch.pop(
                    batch_keys=batch_keys_to_pop,
                    non_tensor_batch_keys=non_tensor_batch_keys_to_pop,
                )
=======
                gen_batch = self._get_gen_batch(batch)
>>>>>>> 16860b93

                # pass global_steps to trace
                gen_batch.meta_info["global_steps"] = self.global_steps
                gen_batch = gen_batch.repeat(repeat_times=self.config.actor_rollout_ref.rollout.n, interleave=True)

                is_last_step = self.global_steps >= self.total_training_steps

                # TODO: double check the gen_batch
                # print(f"gen_batch", gen_batch)
                # i += 1

                with marked_timer("step", timing_raw):
                    # generate a batch
                    with marked_timer("gen", timing_raw, color="red"):
                        if not self.async_rollout_mode:
                            # TODO: Fix the audio generation for this
                            gen_batch_output = self.actor_rollout_wg.generate_sequences(gen_batch)
                        else:
                            gen_batch_output = self.async_rollout_manager.generate_sequences(gen_batch)
                        timing_raw.update(gen_batch_output.meta_info["timing"])
                        gen_batch_output.meta_info.pop("timing", None)

                    if self.config.algorithm.adv_estimator == AdvantageEstimator.REMAX:
                        if self.reward_fn is None:
                            raise ValueError("A reward_fn is required for REMAX advantage estimation.")

                        with marked_timer("gen_max", timing_raw, color="purple"):
                            gen_baseline_batch = deepcopy(gen_batch)
                            gen_baseline_batch.meta_info["do_sample"] = False
                            if not self.async_rollout_mode:
                                gen_baseline_output = self.actor_rollout_wg.generate_sequences(gen_baseline_batch)
                            else:
                                gen_baseline_output = self.async_rollout_manager.generate_sequences(gen_baseline_batch)
                            batch = batch.union(gen_baseline_output)
                            reward_baseline_tensor = self.reward_fn(batch)
                            reward_baseline_tensor = reward_baseline_tensor.sum(dim=-1)

                            batch.pop(batch_keys=list(gen_baseline_output.batch.keys()))

                            batch.batch["reward_baselines"] = reward_baseline_tensor

                            del gen_baseline_batch, gen_baseline_output

                    # repeat to align with repeated responses in rollout
                    batch = batch.repeat(repeat_times=self.config.actor_rollout_ref.rollout.n, interleave=True)
                    batch = batch.union(gen_batch_output)

                    if "response_mask" not in batch.batch.keys():
                        batch.batch["response_mask"] = compute_response_mask(batch)
                    # Balance the number of valid tokens across DP ranks.
                    # NOTE: This usually changes the order of data in the `batch`,
                    # which won't affect the advantage calculation (since it's based on uid),
                    # but might affect the loss calculation (due to the change of mini-batching).
                    # TODO: Decouple the DP balancing and mini-batching.
                    if self.config.trainer.balance_batch:
                        self._balance_batch(batch, metrics=metrics)

                    # compute global_valid tokens
                    batch.meta_info["global_token_num"] = torch.sum(batch.batch["attention_mask"], dim=-1).tolist()

                    with marked_timer("reward", timing_raw, color="yellow"):
                        # compute reward model score
                        if self.use_rm and "rm_scores" not in batch.batch.keys():
                            reward_tensor = self.rm_wg.compute_rm_score(batch)
                            batch = batch.union(reward_tensor)

                        if self.config.reward_model.launch_reward_fn_async:
                            future_reward = compute_reward_async.remote(data=batch, reward_fn=self.reward_fn)
                        else:
                            reward_tensor, reward_extra_infos_dict = compute_reward(batch, self.reward_fn)

                    # recompute old_log_probs
                    with marked_timer("old_log_prob", timing_raw, color="blue"):
                        old_log_prob = self.actor_rollout_wg.compute_log_prob(batch)
                        entropys = old_log_prob.batch["entropys"]
                        response_masks = batch.batch["response_mask"]
                        loss_agg_mode = self.config.actor_rollout_ref.actor.loss_agg_mode
                        entropy_agg = agg_loss(loss_mat=entropys, loss_mask=response_masks, loss_agg_mode=loss_agg_mode)
                        old_log_prob_metrics = {"actor/entropy": entropy_agg.detach().item()}
                        metrics.update(old_log_prob_metrics)
                        old_log_prob.batch.pop("entropys")
                        batch = batch.union(old_log_prob)

                        if "rollout_log_probs" in batch.batch.keys():
                            # TODO: we may want to add diff of probs too.
                            from verl.utils.debug.metrics import calculate_debug_metrics

                            metrics.update(calculate_debug_metrics(batch))

                    if self.use_reference_policy:
                        # compute reference log_prob
                        with marked_timer("ref", timing_raw, color="olive"):
                            if not self.ref_in_actor:
                                ref_log_prob = self.ref_policy_wg.compute_ref_log_prob(batch)
                            else:
                                ref_log_prob = self.actor_rollout_wg.compute_ref_log_prob(batch)
                            batch = batch.union(ref_log_prob)

                    # compute values
                    if self.use_critic:
                        with marked_timer("values", timing_raw, color="cyan"):
                            values = self.critic_wg.compute_values(batch)
                            batch = batch.union(values)

                    with marked_timer("adv", timing_raw, color="brown"):
                        # we combine with rule-based rm
                        reward_extra_infos_dict: dict[str, list]
                        if self.config.reward_model.launch_reward_fn_async:
                            reward_tensor, reward_extra_infos_dict = ray.get(future_reward)
                        batch.batch["token_level_scores"] = reward_tensor

                        if reward_extra_infos_dict:
                            batch.non_tensor_batch.update({k: np.array(v) for k, v in reward_extra_infos_dict.items()})

                        # compute rewards. apply_kl_penalty if available
                        if self.config.algorithm.use_kl_in_reward:
                            batch, kl_metrics = apply_kl_penalty(
                                batch, kl_ctrl=self.kl_ctrl_in_reward, kl_penalty=self.config.algorithm.kl_penalty
                            )
                            metrics.update(kl_metrics)
                        else:
                            batch.batch["token_level_rewards"] = batch.batch["token_level_scores"]

                        # compute advantages, executed on the driver process

                        norm_adv_by_std_in_grpo = self.config.algorithm.get(
                            "norm_adv_by_std_in_grpo", True
                        )  # GRPO adv normalization factor

                        batch = compute_advantage(
                            batch,
                            adv_estimator=self.config.algorithm.adv_estimator,
                            gamma=self.config.algorithm.gamma,
                            lam=self.config.algorithm.lam,
                            num_repeat=self.config.actor_rollout_ref.rollout.n,
                            norm_adv_by_std_in_grpo=norm_adv_by_std_in_grpo,
                            config=self.config.algorithm,
                        )

                    # update critic
                    if self.use_critic:
                        with marked_timer("update_critic", timing_raw, color="pink"):
                            critic_output = self.critic_wg.update_critic(batch)
                        critic_output_metrics = reduce_metrics(critic_output.meta_info["metrics"])
                        metrics.update(critic_output_metrics)

                    # implement critic warmup
                    if self.config.trainer.critic_warmup <= self.global_steps:
                        # update actor
                        with marked_timer("update_actor", timing_raw, color="red"):
                            batch.meta_info["multi_turn"] = self.config.actor_rollout_ref.rollout.multi_turn.enable
                            actor_output = self.actor_rollout_wg.update_actor(batch)
                        actor_output_metrics = reduce_metrics(actor_output.meta_info["metrics"])
                        metrics.update(actor_output_metrics)

                    # Log rollout generations if enabled
                    rollout_data_dir = self.config.trainer.get("rollout_data_dir", None)
                    if rollout_data_dir:
                        with marked_timer("dump_rollout_generations", timing_raw, color="green"):
                            inputs = self.tokenizer.batch_decode(batch.batch["prompts"], skip_special_tokens=True)
                            outputs = self.tokenizer.batch_decode(batch.batch["responses"], skip_special_tokens=True)
                            scores = batch.batch["token_level_scores"].sum(-1).cpu().tolist()
                            sample_gts = [
                                item.non_tensor_batch.get("reward_model", {}).get("ground_truth", None)
                                for item in batch
                            ]

                            if "request_id" in batch.non_tensor_batch:
                                reward_extra_infos_dict.setdefault(
                                    "request_id",
                                    batch.non_tensor_batch["request_id"].tolist(),
                                )

                            self._dump_generations(
                                inputs=inputs,
                                outputs=outputs,
                                gts=sample_gts,
                                scores=scores,
                                reward_extra_infos_dict=reward_extra_infos_dict,
                                dump_path=rollout_data_dir,
                            )

                # validate
                if (
                    self.val_reward_fn is not None
                    and self.config.trainer.test_freq > 0
                    and (is_last_step or self.global_steps % self.config.trainer.test_freq == 0)
                ):
                    with marked_timer("testing", timing_raw, color="green"):
                        val_metrics: dict = self._validate()
                        if is_last_step:
                            last_val_metrics = val_metrics
                    metrics.update(val_metrics)

                # Check if the ESI (Elastic Server Instance)/training plan is close to expiration.
                esi_close_to_expiration = should_save_ckpt_esi(
                    max_steps_duration=self.max_steps_duration,
                    redundant_time=self.config.trainer.esi_redundant_time,
                )
                # Check if the conditions for saving a checkpoint are met.
                # The conditions include a mandatory condition (1) and
                # one of the following optional conditions (2/3/4):
                # 1. The save frequency is set to a positive value.
                # 2. It's the last training step.
                # 3. The current step number is a multiple of the save frequency.
                # 4. The ESI(Elastic Server Instance)/training plan is close to expiration.
                if self.config.trainer.save_freq > 0 and (
                    is_last_step or self.global_steps % self.config.trainer.save_freq == 0 or esi_close_to_expiration
                ):
                    if esi_close_to_expiration:
                        print("Force saving checkpoint: ESI instance expiration approaching.")
                    with marked_timer("save_checkpoint", timing_raw, color="green"):
                        self._save_checkpoint()

                with marked_timer("stop_profile", timing_raw):
                    next_step_profile = (
                        self.global_steps + 1 in self.config.global_profiler.steps
                        if self.config.global_profiler.steps is not None
                        else False
                    )
                    self._stop_profiling(
                        curr_step_profile and not next_step_profile
                        if self.config.global_profiler.profile_continuous_steps
                        else curr_step_profile
                    )
                    prev_step_profile = curr_step_profile
                    curr_step_profile = next_step_profile

                steps_duration = timing_raw["step"]
                self.max_steps_duration = max(self.max_steps_duration, steps_duration)

                # training metrics
                metrics.update(
                    {
                        "training/global_step": self.global_steps,
                        "training/epoch": epoch,
                    }
                )
                # collect metrics
                metrics.update(compute_data_metrics(batch=batch, use_critic=self.use_critic))
                metrics.update(compute_timing_metrics(batch=batch, timing_raw=timing_raw))
                # TODO: implement actual tflpo and theoretical tflpo
                n_gpus = self.resource_pool_manager.get_n_gpus()
                metrics.update(compute_throughout_metrics(batch=batch, timing_raw=timing_raw, n_gpus=n_gpus))

                # this is experimental and may be changed/removed in the future in favor of a general-purpose one
                if isinstance(self.train_dataloader.sampler, AbstractCurriculumSampler):
                    self.train_dataloader.sampler.update(batch=batch)

                # TODO: make a canonical logger that supports various backend
                logger.log(data=metrics, step=self.global_steps)

                progress_bar.update(1)
                self.global_steps += 1

                if (
                    hasattr(self.config.actor_rollout_ref.actor, "profiler")
                    and self.config.actor_rollout_ref.actor.profiler.tool == "torch_memory"
                ):
                    self.actor_rollout_wg.dump_memory_snapshot(
                        tag=f"post_update_step{self.global_steps}", sub_dir=f"step{self.global_steps}"
                    )

                if is_last_step:
                    pprint(f"Final validation metrics: {last_val_metrics}")
                    progress_bar.close()
                    return

                # this is experimental and may be changed/removed in the future
                # in favor of a general-purpose data buffer pool
                if hasattr(self.train_dataset, "on_batch_end"):
                    # The dataset may be changed after each training batch
                    self.train_dataset.on_batch_end(batch=batch)<|MERGE_RESOLUTION|>--- conflicted
+++ resolved
@@ -63,7 +63,6 @@
 from verl.utils.torch_functional import masked_mean
 from verl.utils.tracking import ValidationGenerationsLogger
 from examples.reward_function.evaluation import compute_metrics_by_data_source
-<<<<<<< HEAD
 
 WorkerType = type[Worker]
 
@@ -81,8 +80,6 @@
     RefPolicy = 4
     RewardModel = 5
     ActorRolloutRef = 6
-=======
->>>>>>> 16860b93
 
 
 @dataclass
@@ -289,8 +286,6 @@
         )
         data.batch["advantages"] = advantages
         data.batch["returns"] = returns
-<<<<<<< HEAD
-=======
     elif adv_estimator == AdvantageEstimator.FAIR_GRPO:
         grpo_calculation_mask = data.batch["response_mask"]
         domain_info = data.non_tensor_batch["dataset"]
@@ -305,7 +300,6 @@
         )
         data.batch["advantages"] = advantages
         data.batch["returns"] = returns
->>>>>>> 16860b93
     else:
         # handle all other adv estimator type other than GAE and GRPO
         adv_estimator_fn = core_algos.get_adv_estimator_fn(adv_estimator)
@@ -406,143 +400,9 @@
         if self.config.algorithm.use_kl_in_reward:
             self.kl_ctrl_in_reward = core_algos.get_kl_controller(self.config.algorithm.kl_ctrl)
 
-<<<<<<< HEAD
-        if config.critic.enable is not None:
-            self.use_critic = bool(config.critic.enable)
-        elif self.config.algorithm.adv_estimator == AdvantageEstimator.GAE:
-            self.use_critic = True
-        else:
-            warnings.warn(
-                "Disabled critic as algorithm.adv_estimator != gae. "
-                "If it is not intended, please set critic.enable=True",
-                stacklevel=2,
-            )
-            self.use_critic = False
-
-        self._validate_config()
-        self._create_dataloader(train_dataset, val_dataset, collate_fn, train_sampler, val_sampler)
-
-    def _validate_config(self):
-        config = self.config
-        # number of GPUs total
-        n_gpus = config.trainer.n_gpus_per_node * config.trainer.nnodes
-        if config.actor_rollout_ref.actor.strategy == "megatron":
-            model_parallel_size = (
-                config.actor_rollout_ref.actor.megatron.tensor_model_parallel_size
-                * config.actor_rollout_ref.actor.megatron.pipeline_model_parallel_size
-            )
-            assert (
-                n_gpus % (model_parallel_size * config.actor_rollout_ref.actor.megatron.context_parallel_size) == 0
-            ), (
-                f"n_gpus ({n_gpus}) must be divisible by model_parallel_size ({model_parallel_size}) times "
-                f"context_parallel_size ({config.actor_rollout_ref.actor.megatron.context_parallel_size})"
-            )
-            megatron_dp = n_gpus // (
-                model_parallel_size * config.actor_rollout_ref.actor.megatron.context_parallel_size
-            )
-            minimal_bsz = megatron_dp * config.actor_rollout_ref.actor.ppo_micro_batch_size_per_gpu
-        else:
-            minimal_bsz = n_gpus
-
-        # 1. Check total batch size for data correctness
-        real_train_batch_size = config.data.train_batch_size * config.actor_rollout_ref.rollout.n
-        assert real_train_batch_size % minimal_bsz == 0, (
-            f"real_train_batch_size ({real_train_batch_size}) must be divisible by minimal possible batch size "
-            f"({minimal_bsz})"
-        )
-
-        # A helper function to check "micro_batch_size" vs "micro_batch_size_per_gpu"
-        # We throw an error if the user sets both. The new convention is "..._micro_batch_size_per_gpu".
-        def check_mutually_exclusive(mbs, mbs_per_gpu, name: str):
-            """Validate mutually exclusive micro batch size configuration options.
-
-            Ensures that users don't set both deprecated micro_batch_size and
-            the new micro_batch_size_per_gpu parameters simultaneously.
-
-            Args:
-                mbs: Deprecated micro batch size parameter value.
-                mbs_per_gpu: New micro batch size per GPU parameter value.
-                name (str): Configuration section name for error messages.
-
-            Raises:
-                ValueError: If both parameters are set or neither is set.
-            """
-            settings = {
-                "reward_model": "micro_batch_size",
-                "actor_rollout_ref.ref": "log_prob_micro_batch_size",
-                "actor_rollout_ref.rollout": "log_prob_micro_batch_size",
-            }
-
-            if name in settings:
-                param = settings[name]
-                param_per_gpu = f"{param}_per_gpu"
-
-                if mbs is None and mbs_per_gpu is None:
-                    raise ValueError(
-                        f"[{name}] Please set at least one of '{name}.{param}' or '{name}.{param_per_gpu}'."
-                    )
-
-                if mbs is not None and mbs_per_gpu is not None:
-                    raise ValueError(
-                        f"[{name}] You have set both '{name}.{param}' AND '{name}.{param_per_gpu}'. Please remove "
-                        f"'{name}.{param}' because only '*_{param_per_gpu}' is supported (the former is deprecated)."
-                    )
-
-        # Actor validation done in ActorConfig.__post_init__ and validate()
-        actor_config = omega_conf_to_dataclass(config.actor_rollout_ref.actor)
-        actor_config.validate(n_gpus, config.data.train_batch_size, config.actor_rollout_ref.model)
-
-        if not config.actor_rollout_ref.actor.use_dynamic_bsz:
-            if self.use_reference_policy:
-                # reference: log_prob_micro_batch_size vs. log_prob_micro_batch_size_per_gpu
-                check_mutually_exclusive(
-                    config.actor_rollout_ref.ref.log_prob_micro_batch_size,
-                    config.actor_rollout_ref.ref.log_prob_micro_batch_size_per_gpu,
-                    "actor_rollout_ref.ref",
-                )
-
-            #  The rollout section also has log_prob_micro_batch_size vs. log_prob_micro_batch_size_per_gpu
-            check_mutually_exclusive(
-                config.actor_rollout_ref.rollout.log_prob_micro_batch_size,
-                config.actor_rollout_ref.rollout.log_prob_micro_batch_size_per_gpu,
-                "actor_rollout_ref.rollout",
-            )
-
-        # Check for reward model micro-batch size conflicts
-        if config.reward_model.enable and not config.reward_model.use_dynamic_bsz:
-            check_mutually_exclusive(
-                config.reward_model.micro_batch_size, config.reward_model.micro_batch_size_per_gpu, "reward_model"
-            )
-
-        if self.config.algorithm.use_kl_in_reward and config.actor_rollout_ref.actor.use_kl_loss:
-            print("NOTICE: You have both enabled in-reward kl and kl loss.")
-
-        # critic
-        if self.use_critic:
-            critic_config = omega_conf_to_dataclass(config.critic)
-            critic_config.validate(n_gpus, config.data.train_batch_size)
-
-        if config.data.get("val_batch_size", None) is not None:
-            print(
-                "WARNING: val_batch_size is deprecated."
-                + " Validation datasets are sent to inference engines as a whole batch,"
-                + " which will schedule the memory themselves."
-            )
-
-        # check eval config
-        if config.actor_rollout_ref.rollout.val_kwargs.do_sample:
-            assert config.actor_rollout_ref.rollout.temperature > 0, (
-                "validation gen temperature should be greater than 0 when enabling do_sample"
-            )
-
-        print("[validate_config] All configuration checks passed successfully!")
-
-    def _create_dataloader(self, train_dataset, val_dataset, collate_fn, train_sampler: Optional[Sampler], val_sampler: Optional[Sampler]):
-=======
         self._create_dataloader(train_dataset, val_dataset, collate_fn, train_sampler)
 
     def _create_dataloader(self, train_dataset, val_dataset, collate_fn, train_sampler: Optional[Sampler]):
->>>>>>> 16860b93
         """
         Creates the train and validation dataloaders.
         """
@@ -573,7 +433,6 @@
         num_workers = self.config.data["dataloader_num_workers"]
 
 
-<<<<<<< HEAD
         if isinstance(train_sampler, BatchSampler):
             self.train_dataloader = StatefulDataLoader(
                 dataset=self.train_dataset,
@@ -607,22 +466,7 @@
             if not isinstance(val_sampler, SequentialSampler):
                 raise ValueError("Validation sampler is not a SequentialSampler")
 
-            val_batch_size = self.config.data.val_batch_size
-            if val_batch_size is None:
-                val_batch_size = len(self.val_dataset)
-
-            self.val_dataloader = StatefulDataLoader(
-                dataset=self.val_dataset,
-                sampler=val_sampler,
-                batch_size=val_batch_size,
-                num_workers=num_workers,
-                drop_last=False,                           # keep all val samples
-                collate_fn=collate_fn,
-                # Deterministic val preferred; if you want to honor a config flag, keep it here:
-                shuffle=self.config.data.get("validation_shuffle", False),
-            )
-=======
-        val_batch_size = self.config.data.val_batch_size  # Prefer config value if set
+        val_batch_size = self.config.data.val_batch_size
         if val_batch_size is None:
             val_batch_size = len(self.val_dataset)
 
@@ -635,7 +479,6 @@
             collate_fn=collate_fn,
             persistent_workers=True,
         )
->>>>>>> 16860b93
 
         assert len(self.train_dataloader) >= 1, "Train dataloader is empty!"
         assert len(self.val_dataloader) >= 1, "Validation dataloader is empty!"
@@ -852,18 +695,12 @@
         self._maybe_log_val_generations(inputs=sample_inputs, outputs=sample_outputs, scores=sample_scores)
 
         # Per data source metrics
-<<<<<<< HEAD
-        metrics = compute_metrics_by_data_source(all_predictions, all_ground_truths,
-                                                 all_data_sources, all_datasets, all_demographics)
-        wandb.log(metrics, step=self.global_steps)
-=======
         try:
             metrics = compute_metrics_by_data_source(all_predictions, all_ground_truths,
                                                      all_data_sources, all_datasets, all_demographics)
             wandb.log(metrics, step=self.global_steps)
         except Exception as e:
             logging.warning(f"Warning: Could not compute data source metrics. Error: {e}")
->>>>>>> 16860b93
 
         for key_info, lst in reward_extra_infos_dict.items():
             assert len(lst) == 0 or len(lst) == len(sample_scores), f"{key_info}: {len(lst)=}, {len(sample_scores)=}"
@@ -905,10 +742,7 @@
                 dump_path=val_data_dir,
                 datasets=all_datasets,
                 data_paths=data_sources,
-<<<<<<< HEAD
-=======
                 demographics=all_demographics,
->>>>>>> 16860b93
             )
 
         if len(sample_turns) > 0:
@@ -1294,51 +1128,7 @@
                     [str(uuid.uuid4()) for _ in range(len(batch.batch))], dtype=object
                 )
 
-<<<<<<< HEAD
-                # pop those keys for generation
-                batch_keys_to_pop = ["input_ids", "attention_mask", "position_ids"]
-                non_tensor_batch_keys_to_pop = ["raw_prompt_ids"]
-
-                
-                # if "input_ids" in batch.batch:
-                #     print(f"[DEBUG] input_ids shape: {batch.batch['input_ids'].shape}")
-                #     print(f"[DEBUG] First sequence tokens: {batch.batch['input_ids'][0][:10].tolist()}")
-
-
-                # if "input_ids" in batch.batch:
-                #             with open(debug_file, "a") as f:  # append mode
-                #                 f.write(f"[DEBUG] Epoch {epoch}, Iter {i}\n")
-                #                 f.write(f"input_ids shape: {batch.batch['input_ids'].shape}\n")
-                #                 f.write(f"First sequence tokens: {batch.batch['input_ids'][0][:10].tolist()}\n\n")
-
-                # if i == 5:
-                #     raise ValueError(
-                #         f"Debugging error at iteration 4\n"
-                #         f"input_ids shape: {batch.batch['input_ids'].shape}\n"
-                #         f"First 10 tokens: {batch.batch['input_ids'][0][:10].tolist()}"
-                #     )
-
-                if "multi_modal_data" in batch.non_tensor_batch:
-                    # TODO: Fix the audio generation for this
-                    non_tensor_batch_keys_to_pop.append("multi_modal_data")
-                if "raw_prompt" in batch.non_tensor_batch:
-                    non_tensor_batch_keys_to_pop.append("raw_prompt")
-                if "tools_kwargs" in batch.non_tensor_batch:
-                    non_tensor_batch_keys_to_pop.append("tools_kwargs")
-                if "interaction_kwargs" in batch.non_tensor_batch:
-                    non_tensor_batch_keys_to_pop.append("interaction_kwargs")
-                if "index" in batch.non_tensor_batch:
-                    non_tensor_batch_keys_to_pop.append("index")
-                if "agent_name" in batch.non_tensor_batch:
-                    non_tensor_batch_keys_to_pop.append("agent_name")
-
-                gen_batch = batch.pop(
-                    batch_keys=batch_keys_to_pop,
-                    non_tensor_batch_keys=non_tensor_batch_keys_to_pop,
-                )
-=======
                 gen_batch = self._get_gen_batch(batch)
->>>>>>> 16860b93
 
                 # pass global_steps to trace
                 gen_batch.meta_info["global_steps"] = self.global_steps
