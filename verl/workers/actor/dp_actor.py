# Copyright 2024 Bytedance Ltd. and/or its affiliates
# Copyright 2023-2024 SGLang Team
# Copyright 2025 ModelBest Inc. and/or its affiliates
#
# Licensed under the Apache License, Version 2.0 (the "License");
# you may not use this file except in compliance with the License.
# You may obtain a copy of the License at
#
#     http://www.apache.org/licenses/LICENSE-2.0
#
# Unless required by applicable law or agreed to in writing, software
# distributed under the License is distributed on an "AS IS" BASIS,
# WITHOUT WARRANTIES OR CONDITIONS OF ANY KIND, either express or implied.
# See the License for the specific language governing permissions and
# limitations under the License.
"""
Single Process Actor
"""

import logging
import os

import torch
from torch import nn
from torch.distributed.fsdp import FullyShardedDataParallel as FSDP

import verl.utils.torch_functional as verl_F
from verl import DataProto
from verl.trainer.ppo.core_algos import agg_loss, get_policy_loss_fn, kl_penalty
from verl.utils.device import get_device_id, get_device_name, is_cuda_available, is_npu_available
from verl.utils.fsdp_utils import FSDPModule, fsdp2_clip_grad_norm_
from verl.utils.profiler import GPUMemoryLogger
from verl.utils.py_functional import append_to_dict
from verl.utils.seqlen_balancing import prepare_dynamic_batch, restore_dynamic_batch
from verl.utils.torch_functional import logprobs_from_logits
from verl.utils.ulysses import gather_outputs_and_unpad, ulysses_pad, ulysses_pad_and_slice_inputs
from verl.workers.actor import BasePPOActor
from verl.workers.config import ActorConfig

if is_cuda_available:
    from flash_attn.bert_padding import index_first_axis, pad_input, rearrange, unpad_input
elif is_npu_available:
    from transformers.integrations.npu_flash_attention import index_first_axis, pad_input, rearrange, unpad_input


__all__ = ["DataParallelPPOActor"]

logger = logging.getLogger(__file__)
logger.setLevel(os.getenv("VERL_LOGGING_LEVEL", "WARN"))


class DataParallelPPOActor(BasePPOActor):
    """FSDP DataParallel PPO Actor or Ref worker

    Args:
        config (ActorConfig): Actor config
        actor_module (nn.Module): Actor or ref module
        actor_optimizer (torch.optim.Optimizer, optional): Actor optimizer. Defaults to None.
    """

    def __init__(self, config: ActorConfig, actor_module: nn.Module, actor_optimizer: torch.optim.Optimizer = None):
        """When optimizer is None, it is Reference Policy"""
        super().__init__(config)
        self.actor_module = actor_module
        self.actor_optimizer = actor_optimizer
        role = "Ref" if actor_optimizer is None else "Actor"

        self.use_remove_padding = self.config.get("use_remove_padding", False)
        if torch.distributed.get_rank() == 0:
            print(f"{role} use_remove_padding={self.use_remove_padding}")
        self.use_fused_kernels = self.config.get("use_fused_kernels", False)
        if torch.distributed.get_rank() == 0:
            print(f"{role} use_fused_kernels={self.use_fused_kernels}")

        self.ulysses_sequence_parallel_size = self.config.ulysses_sequence_parallel_size
        self.use_ulysses_sp = self.ulysses_sequence_parallel_size > 1

        if self.config.entropy_from_logits_with_chunking:
            entropy_from_logits = verl_F.entropy_from_logits_with_chunking
        else:
            entropy_from_logits = verl_F.entropy_from_logits

        self.compute_entropy_from_logits = (
            torch.compile(entropy_from_logits, dynamic=True)
            if self.config.get("use_torch_compile", True)  #  use torch compile by default
            else entropy_from_logits
        )
        self.device_name = get_device_name()

    def _forward_micro_batch(
        self, micro_batch, temperature, calculate_entropy=False
    ) -> tuple[torch.Tensor, torch.Tensor]:
        """
        Returns:
            entropy: # (bs, response_len)
            log_probs: # (bs, response_len)
        """
        response_length = micro_batch["responses"].size(-1)
        multi_modal_inputs = {}
        if "multi_modal_inputs" in micro_batch.keys():
            if "image_bound" in micro_batch["multi_modal_inputs"][0]:  # minicpm-o logic
                for key in micro_batch["multi_modal_inputs"][0].keys():
                    multi_modal_inputs[key] = [inputs[key] for inputs in micro_batch["multi_modal_inputs"] if key in inputs]
            else:
                for key in micro_batch["multi_modal_inputs"][0].keys():
<<<<<<< HEAD
                    multi_modal_inputs[key] = torch.cat(
                        [inputs[key] for inputs in micro_batch["multi_modal_inputs"] if key in inputs], dim=0
                    )
=======
                    # Padding all dimensions except dimension 0
                    tensors_to_concat = [inputs[key] for inputs in micro_batch["multi_modal_inputs"] if key in inputs]
                    
                    if len(tensors_to_concat) > 1:
                        # Get the maximum shape for each dimension (except dim 0)
                        max_shape = list(tensors_to_concat[0].shape)
                        for tensor in tensors_to_concat[1:]:
                            for i in range(1, len(tensor.shape)):
                                max_shape[i] = max(max_shape[i], tensor.shape[i])
                        
                        # Pad each tensor to the maximum shape
                        padded_tensors = []
                        for tensor in tensors_to_concat:
                            if list(tensor.shape[1:]) == max_shape[1:]:
                                # No padding needed
                                padded_tensors.append(tensor)
                            else:
                                # Calculate padding for each dimension (pytorch padding is specified in reverse order)
                                padding = []
                                for i in range(len(tensor.shape) - 1, 0, -1):  # Skip dim 0, go in reverse
                                    pad_size = max_shape[i] - tensor.shape[i]
                                    padding.extend([0, pad_size])  # [left_pad, right_pad]
                                
                                padded_tensor = torch.nn.functional.pad(tensor, padding)
                                padded_tensors.append(padded_tensor)
                        
                        multi_modal_inputs[key] = torch.cat(padded_tensors, dim=0)
                    else:
                        multi_modal_inputs[key] = tensors_to_concat[0]
>>>>>>> 16860b93

        with torch.autocast(device_type=self.device_name, dtype=torch.bfloat16):
            input_ids = micro_batch["input_ids"]
            batch_size, seqlen = input_ids.shape
            attention_mask = micro_batch["attention_mask"]
            position_ids = micro_batch["position_ids"]
            entropy = None
            if position_ids.dim() == 3:  # qwen2vl mrope
                position_ids = position_ids.transpose(0, 1)  # (bsz, 3, seqlen) -> (3, bsz, seqlen)

            if self.use_remove_padding:
                input_ids_rmpad, indices, cu_seqlens, *_ = unpad_input(
                    input_ids.unsqueeze(-1), attention_mask
                )  # input_ids_rmpad (total_nnz, ...)
                input_ids_rmpad = input_ids_rmpad.transpose(0, 1)  # (1, total_nnz)

                # unpad the position_ids to align the rotary
                if position_ids.dim() == 3:
                    position_ids_rmpad = (
                        index_first_axis(rearrange(position_ids, "c b s ... -> (b s) c ..."), indices)
                        .transpose(0, 1)
                        .unsqueeze(1)
                    )  # (3, bsz, seqlen) -> (3, 1, bsz * seqlen)
                else:
                    position_ids_rmpad = index_first_axis(
                        rearrange(position_ids.unsqueeze(-1), "b s ... -> (b s) ..."), indices
                    ).transpose(0, 1)

                if "image_bound" in multi_modal_inputs:
                    from verl.utils.dataset.vision_utils import process_multi_modal_inputs_for_minicpmo

                    multi_modal_inputs = process_multi_modal_inputs_for_minicpmo(
                        input_ids, attention_mask, position_ids, cu_seqlens, multi_modal_inputs
                    )

                # for compute the log_prob
                input_ids_rmpad_rolled = torch.roll(input_ids_rmpad, shifts=-1, dims=1)  # (1, total_nnz)

                # pad and slice the inputs if sp > 1
                if self.use_ulysses_sp:
                    is_vlm_model = "multi_modal_inputs" in micro_batch.keys()
                    if is_vlm_model:
                        # vlm model's inputs will be sliced after embedding
                        input_ids_rmpad, position_ids_rmpad, pad_size = ulysses_pad(
                            input_ids_rmpad,
                            position_ids_rmpad=position_ids_rmpad,
                            sp_size=self.ulysses_sequence_parallel_size,
                        )
                    else:
                        input_ids_rmpad, position_ids_rmpad, pad_size = ulysses_pad_and_slice_inputs(
                            input_ids_rmpad,
                            position_ids_rmpad=position_ids_rmpad,
                            sp_size=self.ulysses_sequence_parallel_size,
                        )
                    input_ids_rmpad_rolled, _, _ = ulysses_pad_and_slice_inputs(
                        input_ids_rmpad_rolled,
                        position_ids_rmpad=None,
                        sp_size=self.ulysses_sequence_parallel_size,
                    )

                input_ids_rmpad_rolled = input_ids_rmpad_rolled.squeeze(0)  # ((total_nnz / sp) + pad)

                # only pass input_ids and position_ids to enable flash_attn_varlen
                extra_args = {}
                if self.use_fused_kernels:
                    extra_args["temperature"] = temperature
                    extra_args["return_dict"] = True

                output = self.actor_module(
                    input_ids=input_ids_rmpad,
                    attention_mask=None,
                    position_ids=position_ids_rmpad,
                    **multi_modal_inputs,
                    use_cache=False,
                    **extra_args,
                )  # prevent model thinks we are generating

                if self.use_fused_kernels:
                    log_probs = output.log_probs.squeeze(0)  # (total_nnz,)
                    entropy_rmpad = output.entropy.squeeze(0)  # (total_nnz,)

                else:
                    logits_rmpad = output.logits.squeeze(0)  # (total_nnz, vocab_size)
                    logits_rmpad.div_(temperature)

                    # if use_sp: ((total_nnz / sp) + pad) ; if not use_sp: (batch, seqlen)
                    inplace_backward = True
                    if calculate_entropy:
                        inplace_backward = False
                    log_probs = logprobs_from_logits(
                        logits=logits_rmpad,
                        labels=input_ids_rmpad_rolled,
                        inplace_backward=inplace_backward,
                    )

                    # compute entropy
                    if calculate_entropy:
                        if not self.config.entropy_checkpointing:
                            entropy_rmpad = self.compute_entropy_from_logits(logits_rmpad)  # ((total_nnz / sp) + pad)
                        else:
                            entropy_rmpad = torch.utils.checkpoint.checkpoint(
                                self.compute_entropy_from_logits, logits_rmpad
                            )

                # gather log_prob if sp > 1
                if self.use_ulysses_sp:
                    # gather and unpad for the ulysses sp
                    log_probs = gather_outputs_and_unpad(
                        log_probs,
                        gather_dim=0,
                        unpad_dim=0,
                        padding_size=pad_size,
                    )
                    if calculate_entropy:
                        entropy_rmpad = gather_outputs_and_unpad(
                            entropy_rmpad,
                            gather_dim=0,
                            unpad_dim=0,
                            padding_size=pad_size,
                        )
                # pad back to (bsz, seqlen)
                if calculate_entropy:
                    full_entropy = pad_input(
                        hidden_states=entropy_rmpad.unsqueeze(-1),
                        indices=indices,
                        batch=batch_size,
                        seqlen=seqlen,
                    )
                full_log_probs = pad_input(
                    hidden_states=log_probs.unsqueeze(-1),
                    indices=indices,
                    batch=batch_size,
                    seqlen=seqlen,
                )

                # only return response part:
                if calculate_entropy:
                    entropy = full_entropy.squeeze(-1)[:, -response_length - 1 : -1]  # (bsz, response_length)
                log_probs = full_log_probs.squeeze(-1)[:, -response_length - 1 : -1]  # (bsz, response_length)

            else:  # not using rmpad and no ulysses sp
                extra_args = {}
                if self.use_fused_kernels:
                    extra_args["temperature"] = temperature
                    extra_args["return_dict"] = True

                output = self.actor_module(
                    input_ids=input_ids,
                    attention_mask=attention_mask,
                    position_ids=position_ids,
                    **multi_modal_inputs,
                    use_cache=False,
                    **extra_args,
                )  # prevent model thinks we are generating

                if self.use_fused_kernels:
                    log_probs = output.log_probs[:, -response_length - 1 : -1]
                    entropy = output.entropy[:, -response_length - 1 : -1]  # (bsz, response_length)

                else:
                    logits = output.logits

                    logits.div_(temperature)
                    logits = logits[:, -response_length - 1 : -1, :]  # (bsz, response_length, vocab_size)
                    log_probs = logprobs_from_logits(logits, micro_batch["responses"])
                    if calculate_entropy:
                        if not self.config.entropy_checkpointing:
                            entropy = verl_F.entropy_from_logits(logits)  # (bsz, response_length)
                        else:
                            entropy = torch.utils.checkpoint.checkpoint(verl_F.entropy_from_logits, logits)

            return entropy, log_probs

    def _optimizer_step(self):
        assert self.config.grad_clip is not None

        if isinstance(self.actor_module, FSDP):
            grad_norm = self.actor_module.clip_grad_norm_(max_norm=self.config.grad_clip)
        elif isinstance(self.actor_module, FSDPModule):
            grad_norm = fsdp2_clip_grad_norm_(self.actor_module.parameters(), max_norm=self.config.grad_clip)
        else:
            grad_norm = torch.nn.utils.clip_grad_norm_(self.actor_module.parameters(), max_norm=self.config.grad_clip)

        # if grad_norm is not finite, skip the update
        if not torch.isfinite(grad_norm):
            print(f"WARN: rank {torch.distributed.get_rank()} grad_norm is not finite: {grad_norm}")
            self.actor_optimizer.zero_grad()
        else:
            self.actor_optimizer.step()
        return grad_norm

    @GPUMemoryLogger(role="dp actor", logger=logger)
    def compute_log_prob(self, data: DataProto, calculate_entropy=False) -> torch.Tensor:
        """Compute the log probability of the responses given input_ids, attention_mask and position_ids

        Args:
            data (DataProto): a DataProto containing keys

                ``input_ids``: tensor of shape [batch_size, sequence_length]. torch.int64. Note that input_ids is the
                concatenation of prompt and response. Note that ``sequence_length = prompt_length + response_length``.

                ``attention_mask``: tensor of shape [batch_size, sequence_length]. torch.int64.

                ``position_ids``: tensor of shape [batch_size, sequence_length]. torch.int64.

                ``responses``:  tensor of shape [batch_size, response_length]. torch.int64.

        Returns:
            torch.Tensor: the log_prob tensor
        """
        # set to eval
        self.actor_module.eval()

        micro_batch_size = data.meta_info["micro_batch_size"]
        temperature = data.meta_info["temperature"]  # temperature must be in the data.meta_info to avoid silent error
        use_dynamic_bsz = data.meta_info["use_dynamic_bsz"]
        has_multi_modal_inputs = "multi_modal_inputs" in data.non_tensor_batch.keys()
        select_keys = ["responses", "input_ids", "attention_mask", "position_ids"]
        non_tensor_select_keys = ["multi_modal_inputs"] if has_multi_modal_inputs else []

        data = data.select(batch_keys=select_keys, non_tensor_batch_keys=non_tensor_select_keys)

        if use_dynamic_bsz:
            max_token_len = data.meta_info["max_token_len"] * self.ulysses_sequence_parallel_size
            micro_batches, batch_idx_list = prepare_dynamic_batch(data, max_token_len=max_token_len)
        else:
            micro_batches = data.split(micro_batch_size)

        log_probs_lst = []
        entropy_lst = []
        for micro_batch in micro_batches:
            micro_batch = micro_batch.to(get_device_id())
            model_inputs = {**micro_batch.batch, **micro_batch.non_tensor_batch}
            with torch.no_grad():
                entropy, log_probs = self._forward_micro_batch(
                    model_inputs, temperature=temperature, calculate_entropy=calculate_entropy
                )
            log_probs_lst.append(log_probs)
            if calculate_entropy:
                entropy_lst.append(entropy)

        log_probs = torch.concat(log_probs_lst, dim=0)
        entropys = None
        if calculate_entropy:
            entropys = torch.concat(entropy_lst, dim=0)

        if use_dynamic_bsz:
            log_probs = restore_dynamic_batch(log_probs, batch_idx_list)
            if calculate_entropy:
                entropys = restore_dynamic_batch(entropys, batch_idx_list)

        return log_probs, entropys

    @GPUMemoryLogger(role="dp actor", logger=logger)
    def update_policy(self, data: DataProto):
        # make sure we are in training mode
        self.actor_module.train()

        temperature = data.meta_info["temperature"]  # temperature must be in the data.meta_info to avoid silent error

        select_keys = [
            "responses",
            "response_mask",
            "input_ids",
            "attention_mask",
            "position_ids",
            "old_log_probs",
            "advantages",
        ]
        if self.config.use_kl_loss:
            select_keys.append("ref_log_prob")
        if self.config.tis_imp_ratio_cap > 0:
            assert "rollout_log_probs" in data.batch.keys(), (
                "Truncated Importance Sampling (TIS) requires to configure "
                "`actor_rollout_ref.rollout.calculate_log_probs=True` "
                "and is not currently supported in Server mode (agent loop)."
            )
            select_keys.append("rollout_log_probs")

        has_multi_modal_inputs = "multi_modal_inputs" in data.non_tensor_batch.keys()
        non_tensor_select_keys = ["multi_modal_inputs"] if has_multi_modal_inputs else []

        data = data.select(batch_keys=select_keys, non_tensor_batch_keys=non_tensor_select_keys)

        # Split to make minibatch iterator for updating the actor
        # See PPO paper for details. https://arxiv.org/abs/1707.06347
        mini_batches = data.split(self.config.ppo_mini_batch_size)

        on_policy = len(mini_batches) == 1 and self.config.ppo_epochs == 1

        metrics = {}
        for _ in range(self.config.ppo_epochs):
            for batch_idx, mini_batch in enumerate(mini_batches):
                if self.config.use_dynamic_bsz:
                    max_token_len = self.config.ppo_max_token_len_per_gpu * self.ulysses_sequence_parallel_size
                    micro_batches, _ = prepare_dynamic_batch(mini_batch, max_token_len=max_token_len)
                else:
                    self.gradient_accumulation = (
                        self.config.ppo_mini_batch_size // self.config.ppo_micro_batch_size_per_gpu
                    )
                    micro_batches = mini_batch.split(self.config.ppo_micro_batch_size_per_gpu)

                self.actor_optimizer.zero_grad()

                for micro_batch in micro_batches:
                    micro_batch = micro_batch.to(get_device_id())
                    micro_batch_metrics = {}
                    model_inputs = {**micro_batch.batch, **micro_batch.non_tensor_batch}
                    response_mask = model_inputs["response_mask"]
                    old_log_prob = model_inputs["old_log_probs"]
                    rollout_log_probs = model_inputs["rollout_log_probs"] if self.config.tis_imp_ratio_cap > 0 else None
                    advantages = model_inputs["advantages"]

                    entropy_coeff = self.config.entropy_coeff
                    loss_agg_mode = self.config.loss_agg_mode

                    if self.config.use_dynamic_bsz:
                        loss_scale_factor = response_mask.shape[0] / self.config.ppo_mini_batch_size
                    else:
                        loss_scale_factor = 1 / self.gradient_accumulation

                    # all return: (bsz, response_length)
                    calculate_entropy = False
                    if entropy_coeff != 0:
                        calculate_entropy = True
                    entropy, log_prob = self._forward_micro_batch(
                        model_inputs, temperature=temperature, calculate_entropy=calculate_entropy
                    )

                    if on_policy:
                        old_log_prob = log_prob.detach()
                    else:
                        old_log_prob = model_inputs["old_log_probs"]

                    loss_mode = self.config.policy_loss.get("loss_mode", "vanilla")
                    # vanilla -> verl.trainer.ppo.core_algos.compute_policy_loss_vanilla
                    # gpg -> verl.trainer.ppo.core_algos.compute_policy_loss_gpg
                    # clip_cov -> verl.trainer.ppo.core_algos.compute_policy_loss_clip_cov
                    policy_loss_fn = get_policy_loss_fn(loss_mode)
                    pg_loss, pg_clipfrac, ppo_kl, pg_clipfrac_lower = policy_loss_fn(
                        old_log_prob=old_log_prob,
                        log_prob=log_prob,
                        advantages=advantages,
                        response_mask=response_mask,
                        loss_agg_mode=loss_agg_mode,
                        config=self.config,
                        rollout_log_probs=rollout_log_probs,
                    )

                    if entropy_coeff != 0:
                        entropy_loss = agg_loss(loss_mat=entropy, loss_mask=response_mask, loss_agg_mode=loss_agg_mode)

                        # compute policy loss
                        policy_loss = pg_loss - entropy_loss * entropy_coeff
                    else:
                        policy_loss = pg_loss

                    if self.config.use_kl_loss:
                        ref_log_prob = model_inputs["ref_log_prob"]
                        # compute kl loss
                        kld = kl_penalty(
                            logprob=log_prob, ref_logprob=ref_log_prob, kl_penalty=self.config.kl_loss_type
                        )
                        kl_loss = agg_loss(loss_mat=kld, loss_mask=response_mask, loss_agg_mode=loss_agg_mode)

                        policy_loss = policy_loss + kl_loss * self.config.kl_loss_coef
                        micro_batch_metrics["actor/kl_loss"] = kl_loss.detach().item() * loss_scale_factor
                        micro_batch_metrics["actor/kl_coef"] = self.config.kl_loss_coef

                    if self.config.use_dynamic_bsz:
                        # relative to the dynamic bsz
                        loss = policy_loss * loss_scale_factor
                    else:
                        loss = policy_loss * loss_scale_factor
                    loss.backward()

                    micro_batch_metrics.update(
                        {
                            "actor/pg_loss": pg_loss.detach().item() * loss_scale_factor,
                            "actor/pg_clipfrac": pg_clipfrac.detach().item(),
                            "actor/ppo_kl": ppo_kl.detach().item(),
                            "actor/pg_clipfrac_lower": pg_clipfrac_lower.detach().item(),
                        }
                    )
                    append_to_dict(metrics, micro_batch_metrics)

                grad_norm = self._optimizer_step()
                mini_batch_metrics = {"actor/grad_norm": grad_norm.detach().item()}
                append_to_dict(metrics, mini_batch_metrics)
        self.actor_optimizer.zero_grad()
        return metrics<|MERGE_RESOLUTION|>--- conflicted
+++ resolved
@@ -103,11 +103,6 @@
                     multi_modal_inputs[key] = [inputs[key] for inputs in micro_batch["multi_modal_inputs"] if key in inputs]
             else:
                 for key in micro_batch["multi_modal_inputs"][0].keys():
-<<<<<<< HEAD
-                    multi_modal_inputs[key] = torch.cat(
-                        [inputs[key] for inputs in micro_batch["multi_modal_inputs"] if key in inputs], dim=0
-                    )
-=======
                     # Padding all dimensions except dimension 0
                     tensors_to_concat = [inputs[key] for inputs in micro_batch["multi_modal_inputs"] if key in inputs]
                     
@@ -137,7 +132,6 @@
                         multi_modal_inputs[key] = torch.cat(padded_tensors, dim=0)
                     else:
                         multi_modal_inputs[key] = tensors_to_concat[0]
->>>>>>> 16860b93
 
         with torch.autocast(device_type=self.device_name, dtype=torch.bfloat16):
             input_ids = micro_batch["input_ids"]
