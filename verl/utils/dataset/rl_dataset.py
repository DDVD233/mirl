# Copyright 2024 Bytedance Ltd. and/or its affiliates
# Copyright 2023-2024 SGLang Team
# Copyright 2025 ModelBest Inc. and/or its affiliates
#
# Licensed under the Apache License, Version 2.0 (the "License");
# you may not use this file except in compliance with the License.
# You may obtain a copy of the License at
#
#     http://www.apache.org/licenses/LICENSE-2.0
#
# Unless required by applicable law or agreed to in writing, software
# distributed under the License is distributed on an "AS IS" BASIS,
# WITHOUT WARRANTIES OR CONDITIONS OF ANY KIND, either express or implied.
# See the License for the specific language governing permissions and
# limitations under the License.

import copy
import logging
import os
import re
from collections import defaultdict
from typing import Optional

import datasets
import numpy as np
import torch
from jinja2 import Template
from omegaconf import DictConfig, ListConfig
from torch.utils.data import Dataset
from transformers import PreTrainedTokenizer, ProcessorMixin

import verl.utils.torch_functional as verl_F
from verl.utils.model import compute_position_id_with_mask

logger = logging.getLogger(__name__)


def collate_fn(data_list: list[dict]) -> dict:
    """
    Collate a batch of sample dicts into batched tensors and arrays.

    Args:
        data_list: List of dicts mapping feature names to torch.Tensor or other values.

    Returns:
        Dict where tensor entries are stacked into a torch.Tensor of shape
        (batch_size, \*dims) and non-tensor entries are converted to
        np.ndarray of dtype object with shape (batch_size,).
    """
    tensors = defaultdict(list)
    non_tensors = defaultdict(list)

    for data in data_list:
        for key, val in data.items():
            if isinstance(val, torch.Tensor):
                tensors[key].append(val)
            else:
                non_tensors[key].append(val)

    for key, val in tensors.items():
        tensors[key] = torch.stack(val, dim=0)

    for key, val in non_tensors.items():
        non_tensors[key] = np.fromiter(val, dtype=object, count=len(val))

    return {**tensors, **non_tensors}


class RLHFDataset(Dataset):
    """
    Load and preprocess RLHF data from Parquet files.

    - Caches files locally.
    - Reads into a HuggingFace Dataset and tokenizes prompts.
    - Optionally handles images/videos via a ProcessorMixin.
    - Filters prompts over a max length.
    - Supports resuming from checkpoints.

    Args:
        data_files (str or list): Path(s) to Parquet file(s).
        tokenizer (PreTrainedTokenizer): For the tokenization of text to token IDs.
        config (DictConfig): Options like cache_dir, prompt_key, max_prompt_length, truncation, etc.
        processor (ProcessorMixin, optional): Multimodal preprocessor for images/videos.
    """

    def __init__(
        self,
        data_files: str | list[str],
        tokenizer: PreTrainedTokenizer,
        config: DictConfig,
        processor: Optional[ProcessorMixin] = None,
    ):
        if not isinstance(data_files, list | ListConfig):
            data_files = [data_files]

        self.data_files = copy.deepcopy(data_files)
        self.original_data_files = copy.deepcopy(data_files)  # use for resume
        self.tokenizer = tokenizer
        self.processor = processor
        self.config = config

        self.cache_dir = os.path.expanduser(config.get("cache_dir", "~/.cache/verl/rlhf"))
        self.prompt_key = config.get("prompt_key", "prompt")
        self.image_key = config.get("image_key", "images")
        self.video_key = config.get("video_key", "videos")
        self.max_prompt_length = config.get("max_prompt_length", 1024)
        self.return_raw_chat = config.get("return_raw_chat", False)
        self.return_full_prompt = config.get("return_full_prompt", False)
        self.truncation = config.get("truncation", "error")
        self.filter_overlong_prompts = config.get("filter_overlong_prompts", True)
<<<<<<< HEAD
        if isinstance(data_files, str):
            self.base_dir = os.path.dirname(os.path.abspath(data_files))
        else:
            self.base_dir = os.path.dirname(os.path.abspath(data_files[0]))
=======
        self.apply_chat_template_kwargs = config.get("apply_chat_template_kwargs", {})
>>>>>>> 55e3c5bc

        self.num_workers = config.get("filter_overlong_prompts_workers", max(1, os.cpu_count() // 4))
        self.num_workers = min(self.num_workers, os.cpu_count())
        self.use_shm = config.get("use_shm", False)
        self.chat_template_func = config.get("chat_template_func", None)
        self.need_tools_kwargs = config.get("need_tools_kwargs", False)
        self.filter_prompts = config.get("filter_prompts", True)
        self.serialize_dataset = False
        self.return_multi_modal_inputs = config.get("return_multi_modal_inputs", True)
        
        # Load format prompt from file if specified
        self.format_prompt_path = config.get("format_prompt", "examples/format_prompt/default.jinja")
        self.format_prompt = self._load_format_prompt()

        self._download()
        self._read_files_and_tokenize()

    def _load_format_prompt(self) -> Optional[Template]:
        """Load format prompt from file if specified."""
        if self.format_prompt_path:
            with open(self.format_prompt_path, 'r', encoding='utf-8') as f:
                template_content = f.read()
            return Template(template_content)
        return None

    def _download(self, use_origin_parquet=False):
        from verl.utils.fs import copy_to_local

        data_files = self.data_files if not use_origin_parquet else self.original_data_files
        for i, parquet_file in enumerate(data_files):
            self.data_files[i] = copy_to_local(src=parquet_file, cache_dir=self.cache_dir, use_shm=self.use_shm)

    def _read_files_and_tokenize(self):
        dataframes = []
        for parquet_file in self.data_files:
            # read parquet files and cache
            if parquet_file.endswith(".parquet"):
                dataframe = datasets.load_dataset("parquet", data_files=parquet_file)["train"]
            elif parquet_file.endswith(".json") or parquet_file.endswith(".jsonl"):
                dataframe = datasets.load_dataset("json", data_files=parquet_file)["train"]
            else:
                raise ValueError(f"Unsupported file format: {parquet_file}. Only .parquet, .json, .jsonl are supported.")
            dataframes.append(dataframe)
        self.dataframe: datasets.Dataset = datasets.concatenate_datasets(dataframes)

        print(f"dataset len: {len(self.dataframe)}")

        self.dataframe = self.maybe_filter_out_long_prompts(self.dataframe)

    def maybe_filter_out_long_prompts(self, dataframe: datasets.Dataset = None):
        # filter out too long prompts
        if self.filter_overlong_prompts:
            tokenizer = self.tokenizer
            processor = self.processor
            prompt_key = self.prompt_key
            image_key = self.image_key
            video_key = self.video_key

            if processor is not None:
                from verl.utils.dataset.vision_utils import process_image, process_video

                def doc2len(doc) -> int:
                    messages = self._build_messages(doc)
                    raw_prompt = self.processor.apply_chat_template(
                        messages, add_generation_prompt=True, tokenize=False, **self.apply_chat_template_kwargs
                    )
                    images = [process_image(image) for image in doc[image_key]] if image_key in doc else None
                    videos = [process_video(video) for video in doc[video_key]] if video_key in doc else None

                    return len(processor(text=[raw_prompt], images=images, videos=videos)["input_ids"][0])

            else:

                def doc2len(doc) -> int:
                    return len(
                        tokenizer.apply_chat_template(
                            doc[prompt_key], add_generation_prompt=True, **self.apply_chat_template_kwargs
                        )
                    )

            dataframe = dataframe.filter(
                lambda doc: doc2len(doc) <= self.max_prompt_length,
                num_proc=self.num_workers,
                desc=f"Filtering prompts longer than {self.max_prompt_length} tokens",
            )

            print(f"filter dataset len: {len(dataframe)}")
        return dataframe

    def resume_dataset_state(self):
        self.serialize_dataset = not hasattr(self, "original_data_files")
        # resume dataframe if not it's serialized in data.pt
        if not self.serialize_dataset:
            self._download(use_origin_parquet=True)  # download and resume from original parquet files
            self._read_files_and_tokenize()
        else:
            print(r"old dataloader ckpt file is used, please train from scratch for better ckpt performance")

    def __len__(self):
        return len(self.dataframe)

    def _build_messages(self, example: dict):
        messages: list = example.get(self.prompt_key)
        if isinstance(messages, str):
            messages = [messages]

        if self.image_key in example or self.video_key in example:
            new_messages = []
            for message in messages:
                new_message = copy.deepcopy(message)
                if isinstance(new_message, str):
                    new_message = {"role": "user", "content": new_message}
                content = new_message["content"]
                
                # Apply format prompt to the entire content first if template is loaded
                if self.format_prompt:
                    content = self.format_prompt.render(content=content)

                image_count = len(example.get(self.image_key, []))
                video_count = len(example.get(self.video_key, []))
                image_tag_count = content.count("<image>")
                video_tag_count = content.count("<video>")
                if image_tag_count < image_count:
                    content = "<image>" * (image_count - image_tag_count) + content
                    logger.warning("<image> tag count is less than image count, adding missing <image> tags."
                                   " content: %s", content)
                if video_tag_count < video_count:
                    content = "<video>" * (video_count - video_tag_count) + content
                    logger.warning("<video> tag count is less than video count, adding missing <video> tags."
                                 " content: %s", content)

                content_list = []
                segments = re.split("(<image>|<video>)", content)
                segments = [item for item in segments if item != ""]
                for segment in segments:
                    if segment == "<image>":
                        content_list.append({"type": "image"})
                    elif segment == "<video>":
                        content_list.append({"type": "video"})
                    else:
                        content_list.append({"type": "text", "text": segment})
                new_message["content"] = content_list
                new_messages.append(new_message)
        else:
            new_messages = copy.deepcopy(messages)
            if isinstance(new_messages, str):
                new_messages = [{"role": "user", "content": new_messages}]
            elif isinstance(new_messages, list) and isinstance(new_messages[0], str):
                new_messages = [{"role": "user", "content": new_messages}]
            
            # Apply format prompt to text-only messages if template is loaded
            if self.format_prompt and len(new_messages) > 0:
                for i, msg in enumerate(new_messages):
                    if isinstance(msg, dict) and msg.get("role") == "user":
                        content = msg.get("content", "")
                        if isinstance(content, str):
                            new_messages[i]["content"] = self.format_prompt.render(content=content)
        return new_messages

    def __getitem__(self, item):
        """
        Note that we also return the raw_input_ids so that it can be combined with other chat template
        """
        row_dict: dict = self.dataframe[item]

        is_timeseries = False
        vision_path = row_dict['images'][0] if 'images' in row_dict and len(row_dict['images']) != 0 else None
        if vision_path is None:  # this may be video
            vision_path = row_dict['videos'][0] if 'videos' in row_dict and len(row_dict['videos']) != 0 else None
        if vision_path is None:  # this may be time series only
            vision_path = row_dict['time_series'][0] if 'time_series' in row_dict and len(
                row_dict['time_series']) != 0 else ''
            is_timeseries = True
        prompt_str = row_dict[self.prompt_key]

        if 'How long will the patient stay in the hospital?' in prompt_str:
            row_dict["data_source"] = "multimodal"
            row_dict["dataset"] = "los_prediction"
        elif 'Will the patient survive for at least 48 hours?' in prompt_str:
            row_dict["data_source"] = "multimodal"
            row_dict["dataset"] = "48_ihm"
        elif len(vision_path) != 0:
            try:
                row_dict["data_source"] = vision_path.split("/")[0]
                row_dict["dataset"] = vision_path.split("/")[1]
            except IndexError:
                row_dict["data_source"] = "unknown"
                row_dict["dataset"] = "unknown"
                print(
                    f"Failed to parse vision path: {vision_path}. The annotation is {row_dict}. Using default values.")
        elif is_timeseries:
            row_dict["data_source"] = "ecg"
            # dataset already set in json
        else:
            raise ValueError("No modality found.")

        if 'reward_model' not in row_dict:
            if 'answer' in row_dict:
                answer = row_dict['answer']
            elif 'ground_truth' in row_dict:
                answer = row_dict['ground_truth']
            else:
                raise ValueError("No answer or ground_truth found in the row_dict.")
            row_dict['reward_model'] = {'ground_truth': answer}

        messages = self._build_messages(row_dict)
        model_inputs = {}

        if self.processor is not None:
            from verl.utils.dataset.vision_utils import process_image, process_video

            raw_prompt = self.processor.apply_chat_template(
                messages, add_generation_prompt=True, tokenize=False, **self.apply_chat_template_kwargs
            )
            multi_modal_data = {}

            images = None
            if self.image_key in row_dict and row_dict.get(self.image_key, None) is not None and len(row_dict[self.image_key]) > 0:
                # images = [process_image(image) for image in row_dict.get(self.image_key)]
                images = []
                for image in row_dict.get(self.image_key):
                    image = os.path.join(self.base_dir, image) if isinstance(image, str) else image
                    images.append(process_image(image))

                # due to the image key is "image" instead of "images" in vllm, we need to use "image" here
                # link: https://github.com/vllm-project/vllm/blob/3c545c0c3b98ee642373a308197d750d0e449403/vllm/multimodal/parse.py#L205
                multi_modal_data["image"] = images

            videos = None
            if self.video_key in row_dict and row_dict.get(self.video_key, None) is not None and len(row_dict[self.video_key]) > 0:
                # videos = [process_video(video) for video in row_dict.get(self.video_key)]
                videos = []
                for video in row_dict.get(self.video_key):
                    video = os.path.join(self.base_dir, video) if isinstance(video, str) else video
                    videos.append(process_video(video))

                # due to the video key is "video" instead of "videos" in vllm, we need to use "video" here
                # link: https://github.com/vllm-project/vllm/blob/3c545c0c3b98ee642373a308197d750d0e449403/vllm/multimodal/parse.py#L205
                multi_modal_data["video"] = [video.numpy() for video in videos]

            model_inputs = self.processor(text=[raw_prompt], images=images, videos=videos, return_tensors="pt")

            input_ids = model_inputs.pop("input_ids")
            attention_mask = model_inputs.pop("attention_mask")

            if "second_per_grid_ts" in model_inputs:
                model_inputs.pop("second_per_grid_ts")

            # There's a trap here, multi_modal_inputs has to be a dict, not BatchFeature
            row_dict["multi_modal_data"] = multi_modal_data

            # We will do batch.union() in the trainer,
            # so we cannot have "multi_modal_inputs" in row_dict if rollout generates new multi_modal_inputs
            if self.return_multi_modal_inputs:
                row_dict["multi_modal_inputs"] = dict(model_inputs)

                # second_per_grid_ts isn't used for training, just for mrope
                row_dict["multi_modal_inputs"].pop("second_per_grid_ts", None)

        else:
            raw_prompt = self.tokenizer.apply_chat_template(
                messages, add_generation_prompt=True, tokenize=False, **self.apply_chat_template_kwargs
            )
            model_inputs = self.tokenizer(raw_prompt, return_tensors="pt", add_special_tokens=False)
            input_ids = model_inputs.pop("input_ids")
            attention_mask = model_inputs.pop("attention_mask")

        input_ids, attention_mask = verl_F.postprocess_data(
            input_ids=input_ids,
            attention_mask=attention_mask,
            max_length=self.max_prompt_length,
            pad_token_id=self.tokenizer.pad_token_id,
            left_pad=True,
            truncation=self.truncation,
        )

        if self.processor is not None and "Qwen2VLImageProcessor" in self.processor.image_processor.__class__.__name__:
            from verl.models.transformers.qwen2_vl import get_rope_index

            position_ids = [
                get_rope_index(
                    self.processor,
                    input_ids=input_ids[0],
                    image_grid_thw=model_inputs.get("image_grid_thw"),
                    video_grid_thw=model_inputs.get("video_grid_thw"),
                    second_per_grid_ts=model_inputs.get("second_per_grid_ts"),
                    attention_mask=attention_mask[0],
                )
            ]  # (1, 3, seq_len)

        else:
            position_ids = compute_position_id_with_mask(attention_mask)

        row_dict["input_ids"] = input_ids[0]
        row_dict["attention_mask"] = attention_mask[0]
        row_dict["position_ids"] = position_ids[0]

        raw_prompt_ids = self.tokenizer.encode(raw_prompt, add_special_tokens=False)
        if len(raw_prompt_ids) > self.max_prompt_length:
            if self.truncation == "left":
                raw_prompt_ids = raw_prompt_ids[-self.max_prompt_length :]
            elif self.truncation == "right":
                raw_prompt_ids = raw_prompt_ids[: self.max_prompt_length]
            elif self.truncation == "middle":
                left_half = self.max_prompt_length // 2
                right_half = self.max_prompt_length - left_half
                raw_prompt_ids = raw_prompt_ids[:left_half] + raw_prompt_ids[-right_half:]
            elif self.truncation == "error":
                raise RuntimeError(f"Prompt length {len(raw_prompt_ids)} is longer than {self.max_prompt_length}.")

        row_dict["raw_prompt_ids"] = raw_prompt_ids
        # encode prompts without chat template
        if self.return_raw_chat:
            row_dict["raw_prompt"] = messages

        # get prompts with chat template
        if self.return_full_prompt:
            row_dict["full_prompts"] = raw_prompt  # array of strings

        # add index for each prompt
        index = row_dict.get("extra_info", {}).get("index", 0)
        tools_kwargs = row_dict.get("extra_info", {}).get("tools_kwargs", {})
        interaction_kwargs = row_dict.get("extra_info", {}).get("interaction_kwargs", {})
        need_tools_kwargs = row_dict.get("extra_info", {}).get("need_tools_kwargs", self.need_tools_kwargs)
        if need_tools_kwargs and not tools_kwargs:
            logger.warning("tools_kwargs is empty for index {}, data source: {}", index, row_dict["data_source"])
        row_dict["index"] = index
        row_dict["tools_kwargs"] = tools_kwargs
        row_dict["interaction_kwargs"] = interaction_kwargs
        return row_dict

    def __getstate__(self):
        if not self.serialize_dataset:
            state = self.__dict__.copy()

            if "dataframe" in state:
                del state["dataframe"]
            return state

        return self.__dict__.copy()<|MERGE_RESOLUTION|>--- conflicted
+++ resolved
@@ -108,14 +108,11 @@
         self.return_full_prompt = config.get("return_full_prompt", False)
         self.truncation = config.get("truncation", "error")
         self.filter_overlong_prompts = config.get("filter_overlong_prompts", True)
-<<<<<<< HEAD
         if isinstance(data_files, str):
             self.base_dir = os.path.dirname(os.path.abspath(data_files))
         else:
             self.base_dir = os.path.dirname(os.path.abspath(data_files[0]))
-=======
         self.apply_chat_template_kwargs = config.get("apply_chat_template_kwargs", {})
->>>>>>> 55e3c5bc
 
         self.num_workers = config.get("filter_overlong_prompts_workers", max(1, os.cpu_count() // 4))
         self.num_workers = min(self.num_workers, os.cpu_count())
@@ -125,7 +122,7 @@
         self.filter_prompts = config.get("filter_prompts", True)
         self.serialize_dataset = False
         self.return_multi_modal_inputs = config.get("return_multi_modal_inputs", True)
-        
+
         # Load format prompt from file if specified
         self.format_prompt_path = config.get("format_prompt", "examples/format_prompt/default.jinja")
         self.format_prompt = self._load_format_prompt()
@@ -229,7 +226,7 @@
                 if isinstance(new_message, str):
                     new_message = {"role": "user", "content": new_message}
                 content = new_message["content"]
-                
+
                 # Apply format prompt to the entire content first if template is loaded
                 if self.format_prompt:
                     content = self.format_prompt.render(content=content)
@@ -265,7 +262,7 @@
                 new_messages = [{"role": "user", "content": new_messages}]
             elif isinstance(new_messages, list) and isinstance(new_messages[0], str):
                 new_messages = [{"role": "user", "content": new_messages}]
-            
+
             # Apply format prompt to text-only messages if template is loaded
             if self.format_prompt and len(new_messages) > 0:
                 for i, msg in enumerate(new_messages):
